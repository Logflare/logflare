defmodule Logflare.LogEvent do
  use TypedEctoSchema
  import Ecto.Changeset
  alias Logflare.Logs.Ingest.MetadataCleaner
  alias Logflare.Source
  alias __MODULE__, as: LE
  alias Logflare.Logs.Validators.{EqDeepFieldTypes, BigQuerySchemaSpec, BigQuerySchemaChange}

  @validators [EqDeepFieldTypes, BigQuerySchemaSpec, BigQuerySchemaChange]

  defmodule Body do
    @moduledoc false
    use TypedEctoSchema

    @primary_key false
    typed_embedded_schema do
      field :metadata, :map, default: %{}
      field :message, :string
      field :timestamp, :integer
      field :created_at, :utc_datetime_usec
    end
  end

  @primary_key {:id, :binary_id, []}
  typed_embedded_schema do
    embeds_one :body, Body
    embeds_one :source, Source
    field :valid?, :boolean
    field :validation_error, {:array, :string}
    field :ingested_at, :utc_datetime_usec
    field :sys_uint, :integer
    field :params, :map
    field :origin_source_id, Ecto.UUID.Atom
    field :via_rule, :map
  end

  def mapper(params) do
<<<<<<< HEAD
    message = params["log_entry"] || params["message"] || params["event_message"]
    metadata = params["metadata"] || params
    id = params["id"]
=======
    message =
      params["log_entry"] || params["message"] || params["event_message"] ||
        params[:event_message]

    metadata = params["metadata"] || params[:metadata]
    id = params["id"] || params[:id]
>>>>>>> b0c5f4bc

    timestamp =
      case params["timestamp"] || params[:timestamp] do
        x when is_binary(x) ->
          {:ok, udt, 0} = DateTime.from_iso8601(x)
          DateTime.to_unix(udt, :microsecond)

        # FIXME: validate that integer is in appropriate range (and length?)
        x when is_integer(x) ->
          case Integer.digits(x) |> Enum.count() do
            16 -> x
            13 -> x * 1_000
            10 -> x * 1_000_000
            7 -> x * 1_000_000_000
            _ -> x
          end

        nil ->
          System.system_time(:microsecond)
      end

    %{
      "body" => %{
        "message" => message,
        "metadata" => metadata,
        "timestamp" => timestamp
      },
      "id" => id
    }
    |> MetadataCleaner.deep_reject_nil_and_empty()
  end

  def make_from_db(params, %{source: _source}) do
    params =
      params
      |> Map.update(:metadata, %{}, fn
        [] -> %{}
        [metadata] -> metadata
      end)
      |> mapper()

    changes =
      %__MODULE__{}
      |> cast(params, [:valid?, :validation_error, :id])
      |> cast_embed(:body, with: &make_body/2)
      |> cast_embed(:source, with: &Source.no_casting_changeset/1)
      |> Map.get(:changes)

    body = struct!(Body, changes.body.changes)

    __MODULE__
    |> struct!(changes)
    |> Map.put(:body, body)
  end

  @spec make(%{optional(String.t()) => term}, %{source: Source.t()}) :: LE.t()
  def make(params, %{source: source}) do
    changeset =
      %__MODULE__{}
      |> cast(mapper(params), [:valid?, :validation_error])
      |> cast_embed(:source, with: &Source.no_casting_changeset/1)
      |> cast_embed(:body, with: &make_body/2)
      |> validate_required([:body])

    body = struct!(Body, changeset.changes.body.changes)

    le_map =
      changeset.changes
      |> Map.put(:body, body)
      |> Map.put(:validation_error, changeset_error_to_string(changeset))
      |> Map.put(:source, source)
      |> Map.put(:origin_source_id, source.token)
      |> Map.put(:valid?, changeset.valid?)
      |> Map.put(:params, params)
      |> Map.put(:ingested_at, NaiveDateTime.utc_now())
      |> Map.put(:id, Ecto.UUID.generate())
      |> Map.put(:sys_uint, System.unique_integer([:monotonic]))

    Logflare.LogEvent
    |> struct!(le_map)
    |> validate()
  end

  def make_body(_struct, params) do
    %__MODULE__.Body{}
    |> cast(params, [
      :metadata,
      :message,
      :timestamp
    ])
    |> validate_required([:message, :timestamp])
    |> validate_length(:message, min: 1)
  end

  @spec validate(LE.t()) :: LE.t()
  def validate(%LE{valid?: false} = le), do: le

  def validate(%LE{valid?: true} = le) do
    @validators
    |> Enum.reduce_while(true, fn validator, _acc ->
      case validator.validate(le) do
        :ok ->
          {:cont, %{le | valid?: true}}

        {:error, message} ->
          {:halt, %{le | valid?: false, validation_error: message}}
      end
    end)
  end

  def changeset_error_to_string(changeset) do
    Ecto.Changeset.traverse_errors(changeset, fn {msg, opts} ->
      Enum.reduce(opts, msg, fn {key, value}, acc ->
        String.replace(acc, "%{#{key}}", to_string(value))
      end)
    end)
    |> Enum.reduce("", fn {k, v}, acc ->
      joined_errors = inspect(v)
      "#{acc}#{k}: #{joined_errors}\n"
    end)
  end
end<|MERGE_RESOLUTION|>--- conflicted
+++ resolved
@@ -35,18 +35,12 @@
   end
 
   def mapper(params) do
-<<<<<<< HEAD
-    message = params["log_entry"] || params["message"] || params["event_message"]
-    metadata = params["metadata"] || params
-    id = params["id"]
-=======
     message =
       params["log_entry"] || params["message"] || params["event_message"] ||
         params[:event_message]
 
-    metadata = params["metadata"] || params[:metadata]
+    metadata = params["metadata"] || params[:metadata] || params
     id = params["id"] || params[:id]
->>>>>>> b0c5f4bc
 
     timestamp =
       case params["timestamp"] || params[:timestamp] do
