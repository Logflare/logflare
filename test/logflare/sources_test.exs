--- conflicted
+++ resolved
@@ -7,12 +7,12 @@
   alias Logflare.Google.BigQuery
   alias Logflare.Google.BigQuery.GenUtils
   alias Logflare.Source.RecentLogsServer, as: RLS
-<<<<<<< HEAD
+
   @moduletag :unboxed
-=======
+
   alias Logflare.Source
   @moduletag :this
->>>>>>> a5730bad
+
 
   setup do
     u = user_with_iam()
