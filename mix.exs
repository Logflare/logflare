--- conflicted
+++ resolved
@@ -86,12 +86,8 @@
       {:bertex, ">= 0.0.0"},
       {:excoveralls, "~> 0.11", only: :test},
       {:placebo, "~> 1.2"},
-<<<<<<< HEAD
-      {:logflare_logger_backend, git: "git://github.com/Logflare/logflare_logger_backend.git"},
+      {:logflare_logger_backend, github: "logflare/logflare_logger_backend", branch: "v0.5"},
       {:phoenix_live_view, github: "phoenixframework/phoenix_live_view"}
-=======
-      {:logflare_logger_backend, github: "logflare/logflare_logger_backend", branch: "v0.5"}
->>>>>>> 2de57e55
     ]
   end
 
