--- conflicted
+++ resolved
@@ -1,13 +1,6 @@
 defmodule Logflare.Logs do
   require Logger
   use Publicist
-<<<<<<< HEAD
-=======
-  alias Logflare.Validator.{DeepFieldTypes, BigQuery}
-
-  alias Logflare.Source
-  alias Logflare.SystemMetrics.AllLogsLogged
->>>>>>> df317ed8
 
   alias Logflare.LogEvent
   alias Logflare.LogEvent, as: LE
@@ -80,9 +73,10 @@
     RecentLogsServer.push(source.token, time_log_event)
     Buffer.push(source_table_string, time_log_event)
     Sources.Counters.incriment(source.token)
-    AllLogsLogged.incriment(@system_counter)
+    SystemCounter.incriment(@system_counter)
 
     broadcast_log_count(source.token)
+    broadcast_total_log_count()
 
     LogflareWeb.Endpoint.broadcast(
       "source:#{source.token}",
