--- conflicted
+++ resolved
@@ -3,14 +3,11 @@
 
   require Logger
 
-<<<<<<< HEAD
   alias Logflare.BillingAccounts
   alias Logflare.BillingAccounts.BillingAccount
   alias Logflare.PaymentMethods
   alias Logflare.PaymentMethods.PaymentMethod
 
-=======
->>>>>>> db6d0345
   def event(
         conn,
         %{"id" => id, "type" => type, "data" => %{"object" => %{"customer" => customer} = object}} =
