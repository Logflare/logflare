--- conflicted
+++ resolved
@@ -53,9 +53,6 @@
 
 Chart aggregations rules will display the aggregated trends in the chart. Chart rules use the special prefix `c`
 
-<<<<<<< HEAD
-- [Querying in BigQuery](/backends/bigquery#querying-in-bigquery)
-=======
 | Field | Aggregation | Example            |
 | ----- | ----------- | ------------------ |
 | c     | `count`     | `c:count(*)`       |
@@ -65,4 +62,10 @@
 | c     | `p50`       | `c:p50(m.latency)` |
 | c     | `p95`       | `c:p95(m.latency)` |
 | c     | `p99`       | `c:p99(m.latency)` |
->>>>>>> cd1dc0a3
+
+
+## Beyond LQL
+
+Should you need to more powerful operators and aggregation capabilities, you can drop down to your backend querying engine.
+
+- [Querying in BigQuery](/backends/bigquery#querying-in-bigquery)