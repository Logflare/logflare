<<<<<<< HEAD
FROM elixir:latest

ENV MIX_ENV staging
=======
FROM elixir:1.9.4
>>>>>>> 99ba3eeb

COPY ./ /logflare
WORKDIR /logflare

RUN curl -sL https://deb.nodesource.com/setup_13.x | bash -

RUN curl -sS https://dl.yarnpkg.com/debian/pubkey.gpg | apt-key add -
RUN echo "deb https://dl.yarnpkg.com/debian/ stable main" | tee /etc/apt/sources.list.d/yarn.list

RUN apt-get update

RUN apt-get install -y nodejs yarn

WORKDIR /logflare

RUN mix local.rebar --force
RUN mix local.hex --force

RUN mix deps.get
RUN mix compile

RUN cd /logflare/assets && yarn 

WORKDIR /logflare

ENTRYPOINT [ "/logflare/run_staging.bash" ]<|MERGE_RESOLUTION|>--- conflicted
+++ resolved
@@ -1,10 +1,6 @@
-<<<<<<< HEAD
-FROM elixir:latest
+FROM elixir:1.9.4
 
 ENV MIX_ENV staging
-=======
-FROM elixir:1.9.4
->>>>>>> 99ba3eeb
 
 COPY ./ /logflare
 WORKDIR /logflare
