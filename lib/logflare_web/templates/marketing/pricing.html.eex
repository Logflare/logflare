<div class="container-fluid heropricing">
    <div class="container">
        <div class="heropr">
            <div class="row">
                <div class="col-md-12">
                    <h1>Predictable pricing for <u>your project</u> <br> Unlimited for <u>your enterprise</u></h1>
                    <p class="paragraph">Logflare scales with you when you need to.</p>
                    <p class="sign-up"><a href="#plans">SIGN UP</a></p>
                    <p><span>Start 14-day trial</span></p>
                </div>
            </div>
        </div>
        <!--
        <div class="my-5">
        <%= live_render(@conn, LogflareWeb.LifetimeLive) %>
        </div>
        -->
        <div id="plans">
<<<<<<< HEAD
            <h2>Rate Limited Plans</h2>
            <%= live_render(@conn, LogflareWeb.PlansLive) %>
=======
            <h2>Standard Plans</h2>
            <%= live_render(@conn, LogflareWeb.BillingPlansLive) %>
>>>>>>> 08defb24

        </div>
    </div>

    <!--
    <div class="row tablescalerow tablescalerowpricing">
        <div class="col-md-12">
            <h1>How much can I save?</h1>
            <h2>Compare: <span>Logflare</span> vs <span href="" class="openpopup"><span
                        class="dropdowntext">Sentry</span> <i class="fas fa-chevron-down"></i></span></h2>

            <div class="custompopup">
                <h3>Select service to compare <span class="xpopup" href=""><i class="fas fa-times"></i></span></h3>
                <div class="line"></div>
                <p>Event based analytics</p>
                <a>Sentry</a>
                <a>Keen</a>
                <p>Log based analytics</p>
                <a>Papertrail</a>
                <a>Datahog</a>
            </div>
        </div>
        <div class="col-md-3"></div>
        <div class="col-md-6">
            <img src="img/bgoftable.png" class="bgoftable" alt="">
            <div class="tablescale">
                <div class="col1">
                    <h2>Brief comparison</h2>
                    <h3>Storage type</h3>
                    <h3>External storage</h3>
                    <h3 class="lastone">Direct data access</h3>

                    <h3>Price</h3>
                    <h3>1 TB of logs</h3>
                    <h3>100 TB of logs</h3>
                </div>
                <a href="">
                    <div class="col2">
                        <h2>Logflare</h2>
                        <h3>BigData</h3>
                        <h3><i class="fa fa-check"></i></h3>
                        <h3 class="lastone"><i class="fa fa-check"></i></h3>
                        <h3 class="nothing">.</h3>
                        <h3 class="money">$50</h3>
                        <h3 class="money">$500</h3>

                    </div>
                </a>
                <a href="">
                    <div class="col3">
                        <h2>Others</h2>
                        <h3>Elastic</h3>
                        <h3><i class="fa fa-times"></i></h3>
                        <h3 class="lastone"><i class="fa fa-times"></i></h3>
                        <h3 class="nothing">.</h3>
                        <h3 class="money">$150</h3>
                        <h3 class="money">$5000</h3>

                    </div>
                </a>
            </div>
        </div>
    </div>
-->
    <div class="">
        <div class="col-md-12">
            <div class="trialwork">
                <h1>How do I sign up for an Enterprise plan?</h1>
                <p><%= link "Contact us", to: Routes.contact_path(@conn, :new) %> to learn more about our Enterprise
                    plans and support options. We can handle any event volume required. Need to ingest directly to the
                    EU? Curious about our AWS support? Need us to impliment a custom storage pipeline? We can help you
                    do just about anything you need with your data pipeline so please reach out.</p>
                <h1>How does the trial work?</h1>
                <p>Start your trial with Logflare and you get 14 days to try it out. After 14 days your credit card will
                    be charged, and you'll be charged monthly or yearly depending on your plan.</p>
                <h1 class="scroll-margin" id="sources">What is a source?</h1>
                <p>A source is where your log events go. If you use Cloudflare you'll have a source for your Cloudflare
                    logs. If you're sending log files from a server with our FluentBit config, you'll have a source for
                    those.</p>
                <h1 class="scroll-margin" id="dashboards">How do you do dashboards?</h1>
                <p>Because of our tight integration with BigQuery we get Google Data Studio for free. Like Logflare,
                    Google Data Studio balances power and simplicity. You don't have to read the manual to start
                    creating dashboards and you can do 98% of what any other enterprise level BI tool can do. And
                    because we're built on BigQuery, you can always fallback to custom SQL queries when needed.</p>
                <h1 class="scroll-margin" id="backend">What is a backend?</h1>
                <p>A backend is where we store your log events. We always store them in BigQuery, you can let us keep
                    your log events in our Google Cloud Platform account, or you can give our service account access to
                    your GCP account and we'll use your BigQuery tables to read and write from. Need another backend?
                    Please let us know.</p>
                <h1 class="scroll-margin" id="fields">How do I add fields?</h1>
                <p>Logflare is a semi-schema'd service. We support schema'd backends, as BigQuery requires a schema.
                    However, we detect and automatically update your schema for you based on the shape of your log
                    events. Never worry about running a migration before adding a new field. Logflare does that
                    automatically. We'll warn you about data type mismatches.</p>
                <h1 class="scroll-margin" id="retention">How long do you keep data for?</h1>
                <p>Logflare includes some data storage with a paid plan so you don't have to think about what you might
                    spend using your own BigQuery credentials. However, you can Bring Your Own BigQuery tables and keep
                    data forever. Since we're backed by BigQuery you can set your table TTLs to as long as you want.</p>
                <p>With this storage setup there is no need to archive log data to object storage where it will never be
                    used again. Log event data is stored at object storage pricing and ready to query immediately.</p>
                <h1 class="scroll-margin" id="rate-limit">What happens when I'm rate limited?</h1>
                <p>If you're constantly hitting your rate limits we'll likely contact you about upgrading to a custom
                    enterprise plan. If you hit your rate limit rarely it's not a big deal. You'll be warned when you
                    hit your rate limit and log events won't be ingested. </p>
                <h1 class="scroll-margin" id="fair-use">What is considered fair use?</h1>
                <p>We provide unlimited log event data for all standard plans up to 25 events per second on average over
                    the last 60 seconds. Our rate limiting actually allows bursting above this limit up to a maximum of
                    1,500 log events ingested in a single second. As an example, if you're doing 5 requests a second
                    you'd be able to burst up to 1200 requests in a second (1500 - (5 * 60) = 1200).</p>
                <p>If you require more throughput please <%= link "contact us", to: Routes.contact_path(@conn, :new) %>
                    about our Enterprise plans & support.</p>
                <p>If we notice abuse of our fair use policy we'll typically reach out to discuss your continued use of
                    Logflare that is feasible for both parties long term. However, we reserve the right to delete your
                    account without notice.</p>
            </div>
        </div>
    </div>
</div>
</div>

<%= render LogflareWeb.SharedView, "footer.html", assigns %>

<script>
    $('.navbar-toggler').click(function () {
        var atratribut = $('.navbar-toggler').attr('aria-expanded');
        if (atratribut == "false") {


            $(".barsic").css("display", "none");
            $(".xicon").css("display", "block");
        } else {
            $(".barsic").css("display", "block");
            $(".xicon").css("display", "none");
        }
    });



    $(function () {
        $('.unactive').hover(function () {
            $(".oneactive2").removeClass("oneactive");
        }, function () {
            $(".oneactive2").addClass("oneactive");


        });
    });

    $(".openpopup").click(function () {
        $(".custompopup").css("display", "block");
        $(".custompopup").css("opacity", "1");
        $(".custompopup").css("visibility", "visible");
    });
    $(".xpopup").click(function () {
        $(".custompopup").css("display", "none");
        $(".custompopup").css("opacity", "0");
        $(".custompopup").css("visibility", "hidden");
    });


    var noofslides = $(".formobilepricingplan .maxwidthplan .carousel-indicators li:last-child").attr("data-slide-to");
    var intno = parseInt(noofslides) + 1;
    $(".noofpage").text(intno);


    $('#myCarousel').bind('slide.bs.carousel', function (e) {
        console.log('slide event!');

        setTimeout(
            function () {
                var nonow = $(".formobilepricingplan .maxwidthplan .carousel-indicators .active").attr(
                    "data-slide-to");
                var intnonow = parseInt(nonow) + 1;

                if (intnonow > intno) {
                    var intnonow = 1;
                    $(".nonowofpage").text(intnonow);
                } else {
                    $(".nonowofpage").text(intnonow);
                }
            }, 50);

    });
    $('#myCarousel').bind('slid', function (e) {
        console.log("slid event!");
    });
    $('.heropricing .tablescalerowpricing .custompopup a').click(function () {
        var text = $(this).text();
        $(".dropdowntext").html(text);
    });
    $(".heropricing .tablescalerowpricing .custompopup a").click(function () {
        $(".custompopup").css("display", "none");
        $(".custompopup").css("opacity", "0");
        $(".custompopup").css("visibility", "hidden");
    });

</script><|MERGE_RESOLUTION|>--- conflicted
+++ resolved
@@ -16,13 +16,8 @@
         </div>
         -->
         <div id="plans">
-<<<<<<< HEAD
-            <h2>Rate Limited Plans</h2>
-            <%= live_render(@conn, LogflareWeb.PlansLive) %>
-=======
             <h2>Standard Plans</h2>
             <%= live_render(@conn, LogflareWeb.BillingPlansLive) %>
->>>>>>> 08defb24
 
         </div>
     </div>
