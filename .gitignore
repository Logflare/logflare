--- conflicted
+++ resolved
@@ -86,12 +86,11 @@
 
 # dev worktree patterns
 dev-*
-<<<<<<< HEAD
-# Rust binary artifacts
-/target/
-=======
+
 
 # ai stuff
 CLAUDE.md
 .cursorrules
->>>>>>> ccea904b
+
+# Rust binary artifacts
+/target/