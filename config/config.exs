--- conflicted
+++ resolved
@@ -76,7 +76,7 @@
   # If you use a single view style everywhere, you can configure it here. See View Styles below for more info.
   view_style: :bootstrap_v4
 
-<<<<<<< HEAD
+
 config :libcluster,
   topologies: [
     gossip_example: [
@@ -91,11 +91,9 @@
     ]
   ]
 
-import_config "#{Mix.env()}.exs"
-=======
 config :logflare,
   sigterm_shutdown_grace_period_ms: 120_000
 
+
 import_config "#{Mix.env()}.exs"
-import_config "telemetry.exs"
->>>>>>> d1035327
+import_config "telemetry.exs"