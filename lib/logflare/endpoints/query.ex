--- conflicted
+++ resolved
@@ -76,11 +76,8 @@
       :enable_auth,
       :language,
       :description,
-<<<<<<< HEAD
-      :backend_id
-=======
+      :backend_id,
       :labels
->>>>>>> 1668b40b
     ])
     |> infer_language_from_backend()
     |> validate_required([:name, :query, :language])
@@ -99,11 +96,8 @@
       :enable_auth,
       :language,
       :description,
-<<<<<<< HEAD
-      :backend_id
-=======
+      :backend_id,
       :labels
->>>>>>> 1668b40b
     ])
     |> infer_language_from_backend()
     |> validate_query(:query)
