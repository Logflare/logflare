# Logflare

## About

Stream logs to a central service and tail them in your browser. Logflare is different because you can **bring your own backend**. Simply provide your BigQuery credentials and we stream logs into your BigQuery table while automatically managing the schema.

Sign up at https://logflare.app.

![Logflare Example Gif](https://logflare.app/images/logflare-example.gif)

## For Cloudflare

Automatically log structured request/response data in a few clicks with the Cloudflare app.

<a href="https://www.cloudflare.com/apps/logflare/install?source=button">
  <img
    src="https://install.cloudflareapps.com/install-button.png"
    alt="Install Logflare with Cloudflare"
    border="0"
    width="150">
</a>

## For Vercel

Setup the [Logflare Vercel integration](https://vercel.com/integrations/logflare) and we'll automatically structure your Vercel logs.

## For Javascript

Use [our Pino transport](https://github.com/Logflare/pino-logflare) to log structured data and exceptions straight from your Javascript project.

## For Elixir

Use [our Logger backend](https://github.com/Logflare/logflare_logger_backend) to send your Elixir exceptions and structured logs to Logflare.

## Learn more

- Official website: https://logflare.app
- All our guides: https://logflare.app/guides
- Support: https://twitter.com/logflare_logs or support@logflare.app

## Source available

We are leaving this repo public as an example of a larger Elixir project. We hope to have an open source edition of Logflare at some point in the future.

## Closed Source Usage

Logflare is using a SQL parser from sqlparser.com. To set this up on your dev machine:

- Copy parser from sqlparser.com into `sql/gsp`. When extracted it's located at `lib/gudusoft.gsqlparser-2.5.2.5.jar`
- Install Java with homebrew (MacOS) by running `brew install cask java`
- Run `mix sql`

## Dev Setup

1. Copy over secrets to two locations
   1. Dev secrets - `configs/dev.secret.exs`
   2. Google JWT key - `config/secrets/logflare-dev-238720-63d50e3c9cc8.json`
<<<<<<< HEAD
2. Start database `docker-compose up -d`
3. Run `mix setup` for deps, migrations, and seed data.
4. Restart your postgres server for replication settings to take effect `docker-compose restart`
5. Run `(cd assets; yarn)` from project root, to install js dependencies
6. Install `sqlparser` by following the steps in **Closed Source Usage** section.
7. Start server`mix start`
8. Sign in as a user
9. Create a source
10. Update `dev.secrets.exs`, search for the `:logflare_logger_backend` config and update the user api key and source id
11. Set user api key can be retrieved from dashboard or from database `users` table, source id is from the source page
12. In `iex` console, test that everything works:
=======
2. Run `mix deps.get` to retrieve dependencies
3. Run `(cd assets; yarn)` from project root, to install js dependencies
4. Install `sqlparser` by following the steps in **Closed Source Usage** section.
5. Start database
   - `docker-compose up -d`
6. Run `PORT=4000 iex --name orange@127.0.0.1 --cookie monster -S mix ecto.setup`, which runs migrations and inserts stripe seed data.
7. Restart your postgres server for replication settings to take effect
   - `docker-compose restart`
8. Run `PORT=4000 iex --name orange@127.0.0.1 --cookie monster -S mix phx.server`
9. Sign in as a user
10. Create a source
11. Update `dev.secrets.exs`, search for the `:logflare_logger_backend` config and update the user api key and source id
12. Set user api key can be retrieved from dashboard or from database `users` table, source id is from the source page
13. In `iex` console, test that everything works:
>>>>>>> 6c08267d

```elixir
iex> LogflareLogger.info("testing.123")
```<|MERGE_RESOLUTION|>--- conflicted
+++ resolved
@@ -55,7 +55,6 @@
 1. Copy over secrets to two locations
    1. Dev secrets - `configs/dev.secret.exs`
    2. Google JWT key - `config/secrets/logflare-dev-238720-63d50e3c9cc8.json`
-<<<<<<< HEAD
 2. Start database `docker-compose up -d`
 3. Run `mix setup` for deps, migrations, and seed data.
 4. Restart your postgres server for replication settings to take effect `docker-compose restart`
@@ -67,22 +66,7 @@
 10. Update `dev.secrets.exs`, search for the `:logflare_logger_backend` config and update the user api key and source id
 11. Set user api key can be retrieved from dashboard or from database `users` table, source id is from the source page
 12. In `iex` console, test that everything works:
-=======
-2. Run `mix deps.get` to retrieve dependencies
-3. Run `(cd assets; yarn)` from project root, to install js dependencies
-4. Install `sqlparser` by following the steps in **Closed Source Usage** section.
-5. Start database
-   - `docker-compose up -d`
-6. Run `PORT=4000 iex --name orange@127.0.0.1 --cookie monster -S mix ecto.setup`, which runs migrations and inserts stripe seed data.
-7. Restart your postgres server for replication settings to take effect
-   - `docker-compose restart`
-8. Run `PORT=4000 iex --name orange@127.0.0.1 --cookie monster -S mix phx.server`
-9. Sign in as a user
-10. Create a source
-11. Update `dev.secrets.exs`, search for the `:logflare_logger_backend` config and update the user api key and source id
-12. Set user api key can be retrieved from dashboard or from database `users` table, source id is from the source page
-13. In `iex` console, test that everything works:
->>>>>>> 6c08267d
+
 
 ```elixir
 iex> LogflareLogger.info("testing.123")
