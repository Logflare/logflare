--- conflicted
+++ resolved
@@ -388,12 +388,7 @@
   ```
   """
   @spec execute_alert_query(AlertQuery.t(), use_query_cache: boolean) ::
-<<<<<<< HEAD
-          {:ok, %{rows: [map()], total_bytes_processed: integer(), total_rows: integer()}}
-          | {:error, any}
-=======
           {:ok, Logflare.BqRepo.query_result()} | {:error, any()}
->>>>>>> 2a684613
   def execute_alert_query(%AlertQuery{user: %User{}} = alert_query, opts \\ []) do
     Logger.debug("Executing AlertQuery | #{alert_query.name} | #{alert_query.id}")
 
