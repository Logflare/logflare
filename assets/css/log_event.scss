#log-event #metadata-nav a {
  text-decoration: underline;
  outline: unset;
}

#log-event #metadata-nav a#metadata-viewer-link {
  padding-left: 0px;
}

#logflare-modal #metadata-nav a#metadata-viewer-link {
  padding-left: 0px;
}

#log-event #metadata-nav {
  margin-bottom: 1rem;
}

#log-event-metadata #metadata-viewer-tabs {
  overflow-x: auto;
}

#metadata-viewer {
  padding-top: 20px;
}

<<<<<<< HEAD
.fas-copy 
  {
    color: $brand-brighter-green;
  }

code#metadata-raw-json {
=======
pre#metadata-raw-json {
>>>>>>> 3a8d3b1c
  padding: 0;
  font-size: 0.875em;
}<|MERGE_RESOLUTION|>--- conflicted
+++ resolved
@@ -23,16 +23,12 @@
   padding-top: 20px;
 }
 
-<<<<<<< HEAD
-.fas-copy 
-  {
-    color: $brand-brighter-green;
-  }
 
-code#metadata-raw-json {
-=======
+.fas-copy {
+  color: $brand-brighter-green;
+}
+
 pre#metadata-raw-json {
->>>>>>> 3a8d3b1c
   padding: 0;
   font-size: 0.875em;
 }