--- conflicted
+++ resolved
@@ -3,27 +3,16 @@
   import Ecto.Changeset
   use Logflare.Changefeeds.ChangefeedSchema
 
-<<<<<<< HEAD
-  schema "billing_accounts" do
-    field(:latest_successful_stripe_session, :map)
-    field(:stripe_customer, :string)
-    field(:stripe_subscriptions, :map)
-    field(:stripe_invoices, :map)
-    field(:custom_invoice_fields, {:array, :map}, default: [])
-    field(:lifetime_plan?, :boolean, default: false)
-    field(:lifetime_plan_invoice, :string)
-    field(:default_payment_method, :string)
-    belongs_to(:user, Logflare.User)
-=======
   typed_schema "billing_accounts" do
     field :latest_successful_stripe_session, :map
     field :stripe_customer, :string
     field :stripe_subscriptions, :map
     field :stripe_invoices, :map
-    field :lifetime_plan, :boolean, default: false, nullable: false
+    field :custom_invoice_fields, {:array, :map}, default: []
+    field :lifetime_plan, :boolean, default: false
     field :lifetime_plan_invoice, :string
+    field :default_payment_method, :string
     belongs_to :user, Logflare.User
->>>>>>> db6d0345
 
     timestamps()
   end
@@ -36,15 +25,10 @@
       :stripe_customer,
       :stripe_subscriptions,
       :stripe_invoices,
-<<<<<<< HEAD
-      :lifetime_plan?,
+      :lifetime_plan,
       :lifetime_plan_invoice,
       :default_payment_method,
       :custom_invoice_fields
-=======
-      :lifetime_plan,
-      :lifetime_plan_invoice
->>>>>>> db6d0345
     ])
     |> validate_required([:user_id, :stripe_customer])
     |> unique_constraint(:user_id)
