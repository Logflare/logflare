defmodule Logflare.Application do
  @moduledoc false
  use Application

  alias Logflare.{
    Users,
    Sources,
    Logs,
    Billing,
    PubSubRates,
    ContextCache,
    SourceSchemas
  }

  def start(_type, _args) do
    env = Application.get_env(:logflare, :env)

    # Start distribution early so that both Cachex and Logflare.SQL
    # can work with it.
    unless Node.alive?() or env in [:test] do
      {:ok, _} = Node.start(:logflare)
    end

    # TODO: Set node status in GCP when sigterm is received
    :ok =
      :gen_event.swap_sup_handler(
        :erl_signal_server,
        {:erl_signal_handler, []},
        {Logflare.SigtermHandler, []}
      )

    children = get_children(env)

    # See https://hexdocs.pm/elixir/Supervisor.html
    # for other strategies and supported options
    opts = [strategy: :one_for_one, name: Logflare.Supervisor]
    Supervisor.start_link(children, opts)
  end

  defp get_goth_child_spec() do
    env = Application.get_env(:logflare, :env)
    # Setup Goth for GCP connections
    credentials =
      if env in [:dev, :test],
        do: Application.get_env(:goth, :json) |> Jason.decode!(),
        else: System.get_env("GOOGLE_APPLICATION_CREDENTIALS") |> File.read!() |> Jason.decode!()

    scopes = ["https://www.googleapis.com/auth/cloud-platform"]
    source = {:service_account, credentials, scopes: scopes}
    {Goth, name: Logflare.Goth, source: source}
  end

  defp get_children(:test) do
    [
      ContextCache,
      Users.Cache,
      Sources.Cache,
      Billing.Cache,
      SourceSchemas.Cache,
      PubSubRates.Cache,
      Logs.LogEvents.Cache,
      Logs.RejectedLogEvents,
      {Phoenix.PubSub, name: Logflare.PubSub},
      Logflare.Repo,
      # get_goth_child_spec(),
      LogflareWeb.Endpoint,
      {Task.Supervisor, name: Logflare.TaskSupervisor},
<<<<<<< HEAD
      # v2 ingestion pipelines
      {Registry, name: Logflare.Backends.SourceRegistry, keys: :unique},
      {Registry, name: Logflare.Backends.SourceDispatcher, keys: :duplicate}
=======
      {DynamicSupervisor, strategy: :one_for_one, name: Logflare.Endpoints.Cache}
>>>>>>> cce7c3d8
    ]
  end

  defp get_children(_) do
    # Database options for Postgres notifications
    hostname = '#{Application.get_env(:logflare, Logflare.Repo)[:hostname]}'
    username = Application.get_env(:logflare, Logflare.Repo)[:username]
    password = Application.get_env(:logflare, Logflare.Repo)[:password]
    database = Application.get_env(:logflare, Logflare.Repo)[:database]
    port = Application.get_env(:logflare, Logflare.Repo)[:port]
    slot = Application.get_env(:logflare, Logflare.CacheBuster)[:replication_slot]
    publications = Application.get_env(:logflare, Logflare.CacheBuster)[:publications]

    tracker_pool_size = Application.get_env(:logflare, Logflare.Tracker)[:pool_size]
    topologies = Application.get_env(:libcluster, :topologies)

    [
      {Task.Supervisor, name: Logflare.TaskSupervisor},
      {Cluster.Supervisor, [topologies, [name: Logflare.ClusterSupervisor]]},
      get_goth_child_spec(),
      Logflare.Repo,
      {Phoenix.PubSub, name: Logflare.PubSub},
      {
        Logflare.Tracker,
        [
          name: Logflare.Tracker,
          pubsub_server: Logflare.PubSub,
          broadcast_period: 250,
          down_period: 5_000,
          permdown_period: 30_000,
          pool_size: tracker_pool_size,
          log_level: false
        ]
      },
      # supervisor(LogflareTelemetry.Supervisor, []),

      # Context Caches
      ContextCache,
      Users.Cache,
      Sources.Cache,
      Billing.Cache,
      SourceSchemas.Cache,
      PubSubRates.Cache,
      Logs.LogEvents.Cache,

      # Follow Postgresql replication log and bust all our context caches
      {
        Cainophile.Adapters.Postgres,
        register: Logflare.PgPublisher,
        epgsql: %{
          host: hostname,
          port: port,
          username: username,
          database: database,
          password: password
        },
        slot: slot,
        wal_position: {"0", "0"},
        publications: publications
      },
      Logflare.CacheBuster,

      # Sources
      Sources.BuffersCache,
      Logs.RejectedLogEvents,
      # init Counters before Supervisof as Supervisor calls Counters through table create
      Sources.Counters,
      Sources.RateCounters,
      Logflare.PubSubRates,
      Logflare.Source.Supervisor,

      # If we get a log event and the Source.Supervisor is not up it will 500
      LogflareWeb.Endpoint,

      # Monitor system level metrics
      Logflare.SystemMetricsSup,

      # For Logflare Endpoints
      Logflare.SQL,
      {DynamicSupervisor, strategy: :one_for_one, name: Logflare.Endpoints.Cache}
    ]
  end

  def config_change(changed, _new, removed) do
    LogflareWeb.Endpoint.config_change(changed, removed)
    :ok
  end
end<|MERGE_RESOLUTION|>--- conflicted
+++ resolved
@@ -65,13 +65,10 @@
       # get_goth_child_spec(),
       LogflareWeb.Endpoint,
       {Task.Supervisor, name: Logflare.TaskSupervisor},
-<<<<<<< HEAD
+      {DynamicSupervisor, strategy: :one_for_one, name: Logflare.Endpoints.Cache},
       # v2 ingestion pipelines
       {Registry, name: Logflare.Backends.SourceRegistry, keys: :unique},
       {Registry, name: Logflare.Backends.SourceDispatcher, keys: :duplicate}
-=======
-      {DynamicSupervisor, strategy: :one_for_one, name: Logflare.Endpoints.Cache}
->>>>>>> cce7c3d8
     ]
   end
 
