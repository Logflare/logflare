defmodule LogflareWeb.Source.SearchLV do
  @moduledoc """
  Handles all user interactions with the source logs search
  """
  use Phoenix.LiveView, layout: {LogflareWeb.LayoutView, "live.html"}

  alias LogflareWeb.Router.Helpers, as: Routes
  alias LogflareWeb.SearchView
  alias Logflare.Logs.SearchQueryExecutor
  alias Logflare.SavedSearches
  alias Logflare.Lql
  alias Logflare.Lql.{ChartRule}
<<<<<<< HEAD
  alias Logflare.{Sources, Users}

=======
>>>>>>> 4ecbf292
  import Logflare.Logs.Search.Utils
  import LogflareWeb.SearchLV.Utils

  use LogflareWeb.LiveViewUtils
  use LogflareWeb.ModalsLVHelpers

  require Logger

  @tail_search_interval 500
  @user_idle_interval 300_000
  @default_qs "c:count(*) c:group_by(t::minute)"
  @default_assigns [
    log_events: [],
    log_aggregates: [],
    loading: false,
    tailing_paused?: nil,
    tailing_timer: nil,
    notifications: %{},
    search_op: nil,
    search_op_error: nil,
    search_op_log_events: nil,
    search_op_log_aggregates: nil,
    chart_aggregate_enabled?: nil,
    tailing_timer: nil,
    user_idle_interval: @user_idle_interval,
    active_modal: nil,
    user_local_timezone: nil,
    use_local_time: true,
    last_query_completed_at: nil,
    lql_rules: [],
    querystring: ""
  ]

  def render(assigns) do
    SearchView.render("logs_search.html", %{
      assigns
      | chart_aggregate_enabled?: search_agg_controls_enabled?(assigns.lql_rules)
    })
  end

  def mount(params, session, socket) do
    Logger.info("#{pid_to_string(self())} is being mounted... Connected: #{connected?(socket)}")

    socket =
      if connected?(socket) do
        mount_connected(params, session, socket)
      else
        mount_disconnected(params, session, socket)
      end

    {:ok, socket}
  end

  def mount_disconnected(
        %{"source_id" => source_id} = params,
        %{"user_id" => user_id} = _session,
        socket
      ) do
    source = get_source_for_param(source_id)
    user = Users.Cache.get_by_and_preload(id: user_id)

    %{querystring: querystring, tailing?: tailing?} = prepare_params(params)

    socket =
      socket
      |> assign(@default_assigns)
      |> assign(
        source: source,
        loading: false,
        tailing?: tailing?,
        user: user,
        loading: true,
        notifications: %{},
        search_tip: gen_search_tip(),
        use_local_time: true,
        querystring: querystring
      )

    socket =
      with {:ok, lql_rules} <- Lql.decode(querystring, source.bq_table_schema) do
        lql_rules = lql_rules |> Lql.Utils.put_new_chart_rule(Lql.Utils.default_chart_rule())
        optimizedqs = Lql.encode!(lql_rules)

        socket
        |> assign(:lql_rules, lql_rules)
        |> assign(:querystring, optimizedqs)
      else
        {:error, error} ->
          maybe_cancel_tailing_timer(socket)

          socket
          |> assign(:querystring, querystring)
          |> assign(:tailing?, false)
          |> assign_notifications(:error, error)
      end

    if user && (user.admin or source.user_id == user.id) do
      socket
    else
      redirect(socket, to: "/")
    end
  end

  defp get_source_for_param(source_id) do
    source_id
    |> String.to_integer()
    |> Sources.Cache.get_by_id_and_preload()
    |> Sources.put_bq_table_data()
  end

  def mount_connected(
        %{"source_id" => source_id} = params,
        %{"user_id" => user_id} = _session,
        socket
      ) do
    user_timezone = get_connect_params(socket)["user_timezone"]

    user_timezone =
      if Timex.Timezone.exists?(user_timezone) do
        user_timezone
      else
        "Etc/UTC"
      end

    source = get_source_for_param(source_id)
    user = Users.Cache.get_by_and_preload(id: user_id)
    %{querystring: querystring, tailing?: tailing?} = prepare_params(params)

    socket =
      socket
      |> assign(@default_assigns)
      |> assign(
        source: source,
        loading: false,
        tailing?: tailing?,
        tailing_initial?: true,
        loading: true,
        user: user,
        notifications: %{},
        search_tip: gen_search_tip(),
        user_local_timezone: user_timezone,
        use_local_time: true
      )

    with {:ok, lql_rules} <- Lql.decode(querystring, source.bq_table_schema) do
      lql_rules = lql_rules |> Lql.Utils.put_new_chart_rule(Lql.Utils.default_chart_rule())
      optimizedqs = Lql.encode!(lql_rules)

      socket =
        socket
        |> assign(:lql_rules, lql_rules)
        |> assign(:querystring, optimizedqs)

      SearchQueryExecutor.maybe_execute_query(source.token, socket.assigns)

      socket
    else
      {:error, error} ->
        maybe_cancel_tailing_timer(socket)
        SearchQueryExecutor.maybe_cancel_query(source.token)

        socket
        |> assign(:querystring, querystring)
        |> assign(:tailing?, false)
        |> assign_notifications(:error, error)
    end
  end

  def handle_params(_, _, socket) do
    {:noreply, socket}
  end

  defp prepare_params(params) do
    params
    |> case do
      %{"querystring" => ""} = p ->
        %{p | "querystring" => @default_qs}

      %{"q" => q} = p ->
        Map.put(p, "querystring", q)

      p ->
        p
    end
    |> Map.put_new("querystring", @default_qs)
    |> Map.put_new("tailing?", "true")
    |> Map.update!("tailing?", &String.to_existing_atom/1)
    |> MapKeys.to_atoms_unsafe!()
    |> Map.take([:querystring, :tailing?])
  end

  def handle_event("stop_live_search" = ev, _, %{assigns: prev_assigns} = socket) do
    %{source: %{token: stoken} = source} = prev_assigns
    log_lv_received_event(ev, source)

    socket =
      if prev_assigns.tailing? do
        maybe_cancel_tailing_timer(socket)
        SearchQueryExecutor.maybe_cancel_query(stoken)

        socket
        |> assign(:tailing?, false)
        |> push_patch_with_params()
      else
        socket
      end

    {:noreply, socket}
  end

  def handle_event("start_live_search" = ev, _, %{assigns: prev_assigns} = socket) do
    %{source: %{token: stoken} = source} = prev_assigns
    log_lv_received_event(ev, source)

    socket =
      if prev_assigns.tailing? do
        socket
      else
        socket = assign(socket, :tailing?, true)

        SearchQueryExecutor.maybe_execute_query(stoken, socket.assigns)

        push_patch_with_params(socket)
      end

    {:noreply, socket}
  end

  def handle_event("pause_live_search" = ev, _, %{assigns: prev_assigns} = socket) do
    %{source: %{token: stoken} = source} = prev_assigns
    log_lv_received_event(ev, source)

    socket =
      if prev_assigns.tailing? and !prev_assigns.tailing_paused? do
        maybe_cancel_tailing_timer(socket)
        SearchQueryExecutor.maybe_cancel_query(stoken)

        socket
        |> assign(:tailing?, false)
        |> assign(:tailing_paused?, true)
      else
        socket
      end

    {:noreply, socket}
  end

  def handle_event("resume_live_search" = ev, _, %{assigns: prev_assigns} = socket) do
    %{source: %{token: stoken} = source} = prev_assigns
    log_lv_received_event(ev, source)

    socket =
      if prev_assigns.tailing_paused? do
        socket =
          socket
          |> assign(:tailing_paused?, nil)
          |> assign(:tailing?, true)

        SearchQueryExecutor.maybe_execute_query(stoken, socket.assigns)

        socket
      else
        socket
      end

    {:noreply, socket}
  end

  def handle_event("form_update" = ev, %{"search" => search}, %{assigns: prev_assigns} = socket) do
    source = prev_assigns.source
    log_lv_received_event(ev, source)

    new_qs = search["querystring"]
    new_chart_agg = String.to_existing_atom(search["chart_aggregate"])
    new_chart_period = String.to_existing_atom(search["chart_period"])

    socket = assign(socket, :querystring, new_qs)

    prev_chart_rule =
      Lql.Utils.get_chart_rule(prev_assigns.lql_rules) || Lql.Utils.default_chart_rule()

    socket =
      if new_chart_agg != prev_chart_rule.aggregate or
           new_chart_period != prev_chart_rule.period do
        lql_rules =
          prev_assigns.lql_rules
          |> Lql.Utils.update_chart_rule(
            Lql.Utils.default_chart_rule(),
            %{
              aggregate: new_chart_agg,
              period: new_chart_period
            }
          )

        qs = Lql.encode!(lql_rules)

        socket =
          socket
          |> assign(:querystring, qs)
          |> assign(:lql_rules, lql_rules)
          |> assign(:log_aggregates, [])
          |> assign(:loading, true)

        :ok = SearchQueryExecutor.maybe_execute_query(source.token, socket.assigns)

        push_patch(
          socket,
          to: new_live_path(socket, %{querystring: qs, tailing?: prev_assigns.tailing?}),
          replace: true
        )
      else
        socket
      end

    {:noreply, socket}
  end

  def handle_event(
        "datepicker_update" = ev,
        %{"querystring" => ts_qs},
        %{assigns: assigns} = socket
      ) do
    log_lv_received_event(ev, socket.assigns.source)

    {:ok, ts_rules} = Lql.decode(ts_qs, assigns.source.bq_table_schema)

    lql_rules = Lql.Utils.update_timestamp_rules(assigns.lql_rules, ts_rules)

    qs = Lql.encode!(lql_rules)

    {:noreply,
     socket
     |> assign(:lql_rules, lql_rules)
     |> assign(:querystring, qs)}
  end

  def handle_event(
        "start_search" = ev,
        %{"search" => %{"querystring" => qs}},
        %{assigns: prev_assigns} = socket
      ) do
    %{id: _sid, token: stoken} = prev_assigns.source
    log_lv_received_event(ev, prev_assigns.source)
    bq_table_schema = prev_assigns.source.bq_table_schema

    params = Map.take(prev_assigns, [:querystring, :tailing?])

    maybe_cancel_tailing_timer(socket)

    socket =
      with {:ok, lql_rules} <- Lql.decode(qs, bq_table_schema) do
        lql_rules = Lql.Utils.put_new_chart_rule(lql_rules, Lql.Utils.default_chart_rule())
        qs = Lql.encode!(lql_rules)

        socket =
          socket
          |> assign(:log_events, [])
          |> assign(:loading, true)
          |> assign(:tailing_initial?, true)
          |> assign_notifications(:warning, nil)
          |> assign_notifications(:error, nil)
          |> assign(:lql_rules, lql_rules)
          |> assign(:querystring, qs)
          |> push_patch(
            to: new_live_path(socket, params),
            replace: true
          )

        SearchQueryExecutor.maybe_execute_query(stoken, socket.assigns)

        socket
      else
        {:error, error} ->
          socket
          |> assign(:log_events, [])
          |> assign_notifications(:error, error)
      end

    {:noreply, socket}
  end

  def push_patch_with_params(socket) do
    path =
      Routes.live_path(socket, __MODULE__, socket.assigns.source.id, %{
        querystring: socket.assigns.querystring,
        tailing?: socket.assigns.tailing?
      })

    push_patch(socket,
      to: path,
      replace: true
    )
  end

  def new_live_path(socket, params) do
    Routes.live_path(socket, __MODULE__, socket.assigns.source.id, params)
  end

  def build_params_from_assigns(assigns) do
    Map.take(assigns, [:querystring, :tailing?])
  end

  def handle_event("set_local_time" = ev, metadata, socket) do
    log_lv_received_event(ev, socket.assigns.source)

    use_local_time =
      metadata
      |> Map.get("use_local_time")
      |> String.to_existing_atom()
      |> Kernel.not()

    socket = assign(socket, :use_local_time, use_local_time)

    {:noreply, socket}
  end

  def handle_event("user_idle" = ev, _, socket) do
    %{token: stoken} = source = socket.assigns.source
    log_lv_received_event(ev, source)

    maybe_cancel_tailing_timer(socket)
    SearchQueryExecutor.maybe_cancel_query(stoken)

    socket = assign_notifications(socket, :warning, "Live search paused due to user inactivity.")

    {:noreply, socket}
  end

  def handle_event("save_search" = ev, _, socket) do
    %{source: source, querystring: qs, lql_rules: lql_rules, tailing?: tailing?} = socket.assigns
    log_lv_received_event(ev, source)

    case SavedSearches.save_by_user(qs, lql_rules, source, tailing?) do
      {:ok, _saved_search} ->
        socket = assign_notifications(socket, :warning, "Search saved!")
        {:noreply, socket}

      {:error, changeset} ->
        {message, _} = changeset.errors[:querystring]
        socket = assign_notifications(socket, :warning, "Save search error: #{message}")
        {:noreply, socket}
    end
  end

  def handle_event("reset_search", _, %{assigns: assigns} = socket) do
    lql_rules = Lql.decode!(@default_qs, assigns.source.bq_table_schema)
    qs = Lql.encode!(lql_rules)

    socket =
      socket
      |> assign(:querystring, qs)
      |> assign(:lql_rules, lql_rules)

    {:noreply, socket}
  end

  def handle_info({:search_result, search_result}, socket) do
    log_lv_received_event("search_result", socket.assigns.source)

    tailing_timer =
      if socket.assigns.tailing? do
        log_lv(socket.assigns.source, "is scheduling tail search")
        Process.send_after(self(), :schedule_tail_search, @tail_search_interval)
      else
        nil
      end

    warning =
      cond do
        match?({:warning, _}, search_result.aggregates.status) ->
          {:warning, message} = search_result.aggregates.status
          message

        match?({:warning, _}, search_result.events.status) ->
          {:warning, message} = search_result.events.status
          message

        true ->
          warning_message(socket.assigns, search_result)
      end

    log_events = search_result.events.rows

    timezone =
      if socket.assigns.use_local_time do
        socket.assigns.user_local_timezone
      else
        "Etc/UTC"
      end

    log_aggregates =
      search_result.aggregates.rows
      |> Enum.reverse()
      |> Enum.map(fn la ->
        Map.update!(
          la,
          :timestamp,
          &LogflareWeb.Helpers.BqSchema.format_timestamp(&1, timezone)
        )
      end)

    socket =
      socket
      |> assign(:log_events, log_events)
      |> assign(:log_aggregates, log_aggregates)
      |> assign(:search_result, search_result.events)
      |> assign(:search_op_error, nil)
      |> assign(:search_op_log_events, search_result.events)
      |> assign(:search_op_log_aggregates, search_result.aggregates)
      |> assign(:tailing_timer, tailing_timer)
      |> assign(:loading, false)
      |> assign(:tailing_initial?, false)
      |> assign(:last_query_completed_at, Timex.now())
      |> assign_notifications(:warning, warning)

    {:noreply, socket}
  end

  def handle_info({:search_error = msg, search_op}, %{assigns: %{source: source}} = socket) do
    log_lv_received_info(msg, source)

    error_notificaton =
      case search_op.error do
        :halted ->
          {:halted, halted_message} = search_op.status
          "Search halted: " <> halted_message

        err ->
          format_error(err)
      end

    socket =
      socket
      |> assign(:search_op_error, search_op)
      |> assign(:search_op_log_events, nil)
      |> assign(:search_op_log_aggregates, nil)
      |> assign_notifications(:error, error_notificaton)
      |> assign(:tailing?, false)
      |> assign(:loading, false)

    {:noreply, socket}
  end

  def handle_info(:schedule_tail_search = msg, %{assigns: assigns} = socket) do
    if socket.assigns.tailing? do
      log_lv_received_info(msg, assigns.source)
      SearchQueryExecutor.maybe_execute_query(assigns.source.token, assigns)
    end

    {:noreply, socket}
  end

  defp warning_message(assigns, search_op) do
    tailing? = assigns.tailing?
    querystring = assigns.querystring
    log_events_empty? = search_op.events.rows == []

    cond do
      log_events_empty? and not tailing? ->
        "No log events matching your search query."

      log_events_empty? and tailing? ->
        "No log events matching your search query ingested during last 24 hours..."

      querystring == "" and log_events_empty? and tailing? ->
        "No log events ingested during last 24 hours..."

      true ->
        nil
    end
  end

  defp search_agg_controls_enabled?(lql_rules) do
    lql_rules
    |> Enum.find(%{}, &match?(%ChartRule{}, &1))
    |> Map.get(:value_type)
    |> Kernel.in([:integer, :float])
  end
end<|MERGE_RESOLUTION|>--- conflicted
+++ resolved
@@ -10,11 +10,8 @@
   alias Logflare.SavedSearches
   alias Logflare.Lql
   alias Logflare.Lql.{ChartRule}
-<<<<<<< HEAD
   alias Logflare.{Sources, Users}
 
-=======
->>>>>>> 4ecbf292
   import Logflare.Logs.Search.Utils
   import LogflareWeb.SearchLV.Utils
 
