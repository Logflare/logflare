defmodule Logflare.Mixfile do
  use Mix.Project

  def project do
    [
      app: :logflare,
      version: "0.11.2",
      elixir: "~> 1.4",
      elixirc_paths: elixirc_paths(Mix.env()),
      compilers: [:phoenix, :gettext] ++ Mix.compilers(),
      start_permanent: Mix.env() == :prod,
      aliases: aliases(),
      deps: deps()
    ]
  end

  # Configuration for the OTP application.
  #
  # Type `mix help compile.app` for more information.
  def application do
    [
      mod: {Logflare.Application, []},
      extra_applications: [
        :logger,
        :runtime_tools,
        :ueberauth_github,
        :edeliver,
        :ueberauth_google
      ]
    ]
  end

  # Specifies which paths to compile per environment.
  defp elixirc_paths(:test), do: ["lib", "test/support"]
  defp elixirc_paths(_), do: ["lib", "priv/tasks"]

  # Specifies your project dependencies.
  #
  # Type `mix help deps` for examples and options.
  defp deps do
    [
      {:phoenix, "~> 1.4.0"},
      {:phoenix_pubsub, "~> 1.0"},
      {:phoenix_ecto, "~> 4.0"},
      {:ecto_sql, "~> 3.0.5"},
      {:postgrex, ">= 0.0.0"},
      {:phoenix_html, "~> 2.10"},
      {:phoenix_live_reload, "~> 1.0", only: :dev},
      {:gettext, "~> 0.11"},
      {:plug_cowboy, "~> 2.0"},
      {:ueberauth_github, "~> 0.7"},
      {:plug, "~> 1.7"},
      {:jason, "~> 1.0"},
      {:distillery, "~> 2.0"},
      {:edeliver, ">= 1.6.0"},
      {:httpoison, "~> 1.4"},
      {:phoenix_oauth2_provider,
       github: "danschultzer/phoenix_oauth2_provider", branch: "phoenix-1-4"},
      {:poison, "~> 3.1"},
      {:ueberauth_google, "~> 0.8"},
      {:swoosh, "~> 0.23"},
      {:ex_twilio, "~> 0.7.0"},
      {:google_api_big_query, "~> 0.0.1"},
      {:goth, "~> 0.8.0"},
      {:broadway, "~> 0.1.0"},
      {:google_api_cloud_resource_manager, "~> 0.0.1"},
      {:deep_merge, "~> 1.0"},
      {:mix_test_watch, "~> 0.8", only: :dev, runtime: false},
      {:credo, "~> 1.0.0", only: [:dev, :test], runtime: false},
<<<<<<< HEAD
      {:number, "~> 1.0.0"}
=======
      {:timex, "~> 3.1"}
>>>>>>> f99d15d4
    ]
  end

  # Aliases are shortcuts or tasks specific to the current project.
  # For example, to create, migrate and run the seeds file at once:
  #
  #     $ mix ecto.setup
  #
  # See the documentation for `Mix` for more info on aliases.
  defp aliases do
    [
      "ecto.setup": ["ecto.create", "ecto.migrate", "run priv/repo/seeds.exs"],
      "ecto.reset": ["ecto.drop", "ecto.setup"]
      # test: ["ecto.create --quiet", "ecto.migrate", "test"]
    ]
  end
end<|MERGE_RESOLUTION|>--- conflicted
+++ resolved
@@ -67,11 +67,8 @@
       {:deep_merge, "~> 1.0"},
       {:mix_test_watch, "~> 0.8", only: :dev, runtime: false},
       {:credo, "~> 1.0.0", only: [:dev, :test], runtime: false},
-<<<<<<< HEAD
       {:number, "~> 1.0.0"}
-=======
       {:timex, "~> 3.1"}
->>>>>>> f99d15d4
     ]
   end
 
