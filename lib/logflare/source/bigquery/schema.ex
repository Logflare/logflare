defmodule Logflare.Source.BigQuery.Schema do
  use GenServer

  require Logger

  alias Logflare.Google.BigQuery
  alias GoogleApi.BigQuery.V2.Model
  alias Logflare.Source.BigQuery.SchemaBuilder
  alias Logflare.Sources

  def start_link(state) do
    GenServer.start_link(
      __MODULE__,
      %{
        source_token: state[:source_token],
        bigquery_project_id: state[:bigquery_project_id],
        schema: %Model.TableSchema{
          fields: [
            %Model.TableFieldSchema{
              description: nil,
              fields: nil,
              mode: "REQUIRED",
              name: "timestamp",
              type: "TIMESTAMP"
            },
            %Model.TableFieldSchema{
              description: nil,
              fields: nil,
              mode: "NULLABLE",
              name: "event_message",
              type: "STRING"
            }
          ]
        }
      },
      name: name(state[:source_token])
    )
  end

  def init(state) do
    Process.flag(:trap_exit, true)

    case BigQuery.get_table(state.source_token, state.bigquery_project_id) do
      {:ok, table} ->
        schema = SchemaBuilder.deep_sort_by_fields_name(table.schema)
        Logger.info("Table schema manager started: #{state.source_token}")
<<<<<<< HEAD
        Sources.Cache.put_bq_schema(state.source_token, schema)
        {:ok, %{state | schema: schema, schema_not_sorted: table.schema}}
=======
        {:ok, %{state | schema: schema}}
>>>>>>> df317ed8

      _ ->
        Logger.info("Table schema manager started: #{state.source_token}")
        {:ok, state}
    end
  end

  def terminate(reason, _state) do
    # Do Shutdown Stuff
    Logger.info("Going Down: #{__MODULE__}")
    reason
  end

  def get_state(source_token) do
    GenServer.call(name(source_token), :get)
  end

  def update(source_token, schema) do
    GenServer.cast(name(source_token), {:update, schema})
  end

  def handle_call(:get, _from, state) do
    {:reply, state, state}
  end

  def handle_cast({:update, schema}, state) do
    {:noreply, %{state | schema: SchemaBuilder.deep_sort_by_fields_name(schema)}}
  end

  defp name(source_token) do
    String.to_atom("#{source_token}" <> "-schema")
  end
end<|MERGE_RESOLUTION|>--- conflicted
+++ resolved
@@ -44,12 +44,8 @@
       {:ok, table} ->
         schema = SchemaBuilder.deep_sort_by_fields_name(table.schema)
         Logger.info("Table schema manager started: #{state.source_token}")
-<<<<<<< HEAD
         Sources.Cache.put_bq_schema(state.source_token, schema)
-        {:ok, %{state | schema: schema, schema_not_sorted: table.schema}}
-=======
         {:ok, %{state | schema: schema}}
->>>>>>> df317ed8
 
       _ ->
         Logger.info("Table schema manager started: #{state.source_token}")
