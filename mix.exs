defmodule Logflare.Mixfile do
  @moduledoc false
  use Mix.Project

  def project do
    [
      app: :logflare,
      version: version(),
      elixir: "~> 1.4",
      elixirc_paths: elixirc_paths(Mix.env()),
      start_permanent: Mix.env() == :prod,
      aliases: aliases(),
      deps: deps(),
      preferred_cli_env: [
        lint: :test,
        "lint.diff": :test,
        "test.only": :test,
        "test.format": :test,
        "test.compile": :test,
        "test.security": :test,
        "test.typings": :test,
        coveralls: :test,
        "coveralls.detail": :test,
        "coveralls.post": :test,
        "coveralls.html": :test
      ],
      dialyzer: [
        plt_local_path: "dialyzer",
        plt_core_path: "dialyzer"
      ],
      test_coverage: [tool: ExCoveralls],
      releases: [
        logflare: [
          version: version(),
          include_executables_for: [:unix],
          applications: [
            runtime_tools: :permanent,
            ssl: :permanent,
            opentelemetry_exporter: :permanent,
            opentelemetry: :temporary
          ]
        ]
      ]
    ]
  end

  # Configuration for the OTP application.
  #
  # Type `mix help compile.app` for more information.
  def application do
    [
      mod: {Logflare.Application, []},
      extra_applications: [
        :logger,
        :runtime_tools,
        :ueberauth_github,
        :ueberauth_google,
        :ssl,
        :phoenix_html,
        :phoenix,
        :crypto,
        :os_mon
      ]
    ]
  end

  # Specifies which paths to compile per environment.
  defp elixirc_paths(:dev), do: ["lib", "priv/tasks", "test/support"]
  defp elixirc_paths(:test), do: ["lib", "test/support"]
  defp elixirc_paths(_), do: ["lib", "priv/tasks"]

  defp deps do
    [
      # Phoenix stuff
      {:phoenix, "~> 1.7.14"},
      {:phoenix_live_view, "~> 0.18"},
      {:phoenix_view, "~> 2.0"},
      {:phoenix_pubsub, "~> 2.1"},
      {:phoenix_ecto, "~> 4.4"},
      {:phoenix_live_reload, "~> 1.4", only: :dev},
      {:bandit, "~> 1.5.7"},
      {:plug_crypto, "~> 1.2.2"},
      {:cors_plug, "~> 2.0"},
      {:plug_caisson, "~> 0.2.1"},

      # Oauth
      {:ueberauth_google, "~> 0.8"},
      {:ueberauth_github, github: "Logflare/ueberauth_github"},
      {:ueberauth_slack_v2, "~> 1.0"},
      {:oauth2, "~> 2.0.0", override: true},

      # Oauth2 provider
      {:phoenix_oauth2_provider,
       github: "Logflare/phoenix_oauth2_provider", ref: "36e757920e54bffa0f603bf985aff91bb8b28f2d"},
      {:ex_oauth2_provider, github: "aristamd/ex_oauth2_provider", override: true},

      # Ecto and DB
      {:postgrex, ">= 0.0.0"},
      {:gettext, "~> 0.11"},
      {:jason, "~> 1.0"},
      {:deep_merge, "~> 1.0"},
      {:number, "~> 1.0.0"},
      {:timex, "~> 3.1"},
      {:typed_struct, "~> 0.1", runtime: false},
      {:lqueue, "~> 1.1"},
      {:cachex, "~> 4.0"},
      {:ex_machina, "~> 2.3", only: [:dev, :test]},
      {:iteraptor, "~> 1.10"},
      {:decorator, "~> 1.3"},
      {:atomic_map, "~> 0.9.3"},
      {:libcluster, "~> 3.2"},
      {:map_keys, "~> 0.1.0"},
      {:observer_cli, "~> 1.5"},
      {:cloak_ecto, "~> 1.3"},

      # Parsing
      {:bertex, ">= 0.0.0"},
      {:nimble_parsec, "~> 1.0"},
      {:warpath, "~> 0.5.0"},
      {:timber_logfmt, github: "Logflare/logfmt-elixir"},

      # in-app docs
      {:earmark, "~> 1.4.33"},

      # Outbound Requests
      {:castore, "~> 1.0"},
      {:finch, "~> 0.19.0"},
      {:mint, "~> 1.0"},
      {:httpoison, "~> 1.4"},
      {:poison, "~> 5.0.0", override: true},
      {:swoosh, "~> 0.23"},
      {:ex_twilio, "~> 0.8.1"},
      {:tesla, "~> 1.6"},

      # Concurrency and pipelines
      {:broadway, github: "Logflare/broadway", branch: "fix/batcher-fullsweep-after"},
      {:syn, "~> 3.3"},

      # Test
      {:mix_test_watch, "~> 1.0", only: [:dev, :test], runtime: false},
      {:mimic, "~> 1.0", only: [:dev, :test]},
      {:stream_data, "~> 0.6.0", only: [:dev, :test]},

      # Pagination
      {:scrivener_ecto, "~> 2.2"},
      {:scrivener_list, "~> 2.0"},
      {:scrivener_html, github: "Logflare/scrivener_html"},

      # GCP
      {:google_api_cloud_resource_manager, "~> 0.34.0"},
      {:google_api_big_query, "~> 0.79.0"},
      {:goth, "~> 1.4.0"},
      {:google_gax, github: "Logflare/elixir-google-gax", ref: "6772193", override: true},

      # Ecto
      {:ecto, "~> 3.9", override: true},
      {:ecto_sql, "~> 3.9"},
      {:typed_ecto_schema, "~> 0.1.0", runtime: false},

      # ClickHouse
      {:ch, "~> 0.3.2"},

      # DataFrames
      {:explorer, "~> 0.10.1"},

      # Telemetry & logging
      {:telemetry, "~> 1.0"},
      {:telemetry_metrics, "~> 1.0"},
      {:telemetry_poller, "~> 1.1"},
      {:logflare_logger_backend, "~> 0.11.4"},
      {:logger_json, "~> 5.1"},

      # ETS
      {:ets, "~> 0.8.0"},

      # HTML
      {:floki, "~> 0.29.0", only: [:test]},

      # Rust NIFs
<<<<<<< HEAD
      {:rustler, "~> 0.36.2"},
=======
      {:rustler, "~> 0.34.0"},
>>>>>>> 2ea2d27e

      # Frontend
      {:phoenix_live_react, "~> 0.4"},

      # Dev
      {:dialyxir, "~> 1.1", only: [:dev, :test], runtime: false},

      # Billing
      {:stripity_stripe, "~> 2.9.0"},
      {:money, "~> 1.7"},

      # Utils
      {:recase, "~> 0.7.0"},
      {:ex_unicode, "~> 1.0"},
      {:configcat, "~> 2.0.0"},
      {:ex2ms, "~> 1.7"},

      # Code quality
      {:credo, "~> 1.6", only: [:dev, :test], runtime: false},
      {:sobelow, "~> 0.11", only: [:dev, :test], runtime: false},
      {:excoveralls, "~> 0.10", only: :test},

      # Charting
      {:contex, "~> 0.3.0"},

      # Postgres Subscribe
      {:cainophile, github: "Logflare/cainophile", ref: "267999b"},
      {:open_api_spex, "~> 3.16"},
      {:grpc, "~> 0.9.0"},
      {:protobuf, "~> 0.12"},
      {:gun, "~> 2.0", override: true},
      {:cowlib, ">=2.12.0", override: true},
      {:phoenix_live_dashboard, "~> 0.8"},
      {:plug_cowboy, "~> 2.0"},

      # alerts feature
      {:quantum, "~> 3.0"},
      {:crontab, "~> 1.1"},

      # benchmarking
      {:benchee, "~> 1.0", only: [:dev, :test]},
      {:benchee_async, "~> 0.1.0", only: [:dev, :test]},
      # Filesystem fix to respect `CFLAGS` and `LDFLAGS`
      # https://github.com/falood/file_system/pull/87
      #
      # Credo is currently holding us back
      {:file_system, "~> 1.0", override: true, only: [:dev, :test]},

      # otel
      {:opentelemetry, "~> 1.3"},
      {:opentelemetry_api, "~> 1.2"},
      {:opentelemetry_exporter, "~> 1.6"},
      {:opentelemetry_phoenix, "~> 2.0.0-rc.2"},
      {:opentelemetry_bandit, "~> 0.2.0-rc.1"},
      {:otel_metric_exporter, "~> 0.3.6"},
      {:live_monaco_editor, "~> 0.1"}
    ]
  end

  defp aliases do
    [
      setup: ["deps.get", "ecto.setup", "ecto.seed"],
      # coveralls will trigger unit tests as well
      test: ["ecto.create --quiet", "ecto.migrate", "test --no-start"],
      "test.only": ["test --no-start"],
      "test.watch": ["test.watch --no-start"],
      "test.compile": ["compile --warnings-as-errors"],
      "test.format": ["format --check-formatted"],
      "test.security": ["sobelow --threshold high --ignore Config.HTTPS"],
      "test.typings": ["cmd mkdir -p dialyzer", "dialyzer"],
      "test.coverage": ["coveralls"],
      "test.coverage.ci": ["coveralls.github"],
      lint: ["credo"],
      "lint.diff": ["credo diff master"],
      "lint.all": ["credo --strict"],
      "ecto.seed": ["run priv/repo/seeds.exs"],
      "ecto.setup": ["ecto.create", "ecto.migrate"],
      "ecto.reset": ["ecto.drop", "ecto.setup"]
    ]
  end

  defp version, do: File.read!(Path.join(__DIR__, "VERSION"))
end<|MERGE_RESOLUTION|>--- conflicted
+++ resolved
@@ -177,11 +177,7 @@
       {:floki, "~> 0.29.0", only: [:test]},
 
       # Rust NIFs
-<<<<<<< HEAD
       {:rustler, "~> 0.36.2"},
-=======
-      {:rustler, "~> 0.34.0"},
->>>>>>> 2ea2d27e
 
       # Frontend
       {:phoenix_live_react, "~> 0.4"},
