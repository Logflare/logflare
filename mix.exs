defmodule Logflare.Mixfile do
  use Mix.Project

  def project do
    [
      app: :logflare,
      version: "0.13.3",
      elixir: "~> 1.4",
      elixirc_paths: elixirc_paths(Mix.env()),
      compilers: [:phoenix, :gettext] ++ Mix.compilers(),
      start_permanent: Mix.env() == :prod,
      aliases: aliases(),
      deps: deps(),
      test_coverage: [tool: ExCoveralls],
      preferred_cli_env: [
        coveralls: :test,
        "coveralls.detail": :test,
        "coveralls.post": :test,
        "coveralls.html": :test
      ]
    ]
  end

  # Configuration for the OTP application.
  #
  # Type `mix help compile.app` for more information.
  def application do
    [
      mod: {Logflare.Application, []},
      extra_applications: [
        :logger,
        :runtime_tools,
        :ueberauth_github,
        :edeliver,
        :ueberauth_google
      ]
    ]
  end

  # Specifies which paths to compile per environment.
  defp elixirc_paths(:test), do: ["lib", "test/support"]
  defp elixirc_paths(_), do: ["lib", "priv/tasks"]

  # Specifies your project dependencies.
  #
  # Type `mix help deps` for examples and options.
  defp deps do
    [
      {:phoenix, "~> 1.4.0"},
      {:phoenix_pubsub, "~> 1.0"},
      {:phoenix_ecto, "~> 4.0"},
      {:ecto_sql, "~> 3.1"},
      {:postgrex, ">= 0.0.0"},
      {:phoenix_html, "~> 2.10"},
      {:phoenix_live_reload, "~> 1.0", only: :dev},
      {:gettext, "~> 0.11"},
      {:plug_cowboy, "~> 2.0"},
      {:ueberauth_github, "~> 0.7"},
      {:plug, "~> 1.8"},
      {:jason, "~> 1.0"},
      {:distillery, "~> 2.0.14"},
      {:edeliver, ">= 1.6.0"},
      {:httpoison, "~> 1.4"},
      {:phoenix_oauth2_provider, "~> 0.5.1"},
      {:poison, "~> 3.1"},
      {:ueberauth_google, "~> 0.8"},
      {:swoosh, "~> 0.23"},
      {:ex_twilio, "~> 0.7.0"},
<<<<<<< HEAD
      {:google_api_big_query, "~> 0.15.0"},
=======
      {:google_api_big_query, "~> 0.13.0"},
>>>>>>> 86067f79
      {:goth, "~> 0.8.0"},
      {:broadway, "~> 0.3.0"},
      {:google_api_cloud_resource_manager, "~> 0.5"},
      {:deep_merge, "~> 1.0"},
      {:mix_test_watch, "~> 0.8", only: :dev, runtime: false},
      {:credo, "~> 1.1.0", only: [:dev, :test], runtime: false},
      {:number, "~> 1.0.0"},
      {:timex, "~> 3.1"},
      {:mox, "~> 0.5", only: :test},
      {:typed_struct, "~> 0.1"},
      {:publicist, "~> 1.1.0"},
      {:lqueue, "~> 1.1"},
      {:cachex, "~> 3.1"},
      {:faker, "~> 0.12", only: :test},
      {:ex_machina, "~> 2.3"},
      {:iteraptor, "~> 1.8.0"},
      {:bertex, ">= 0.0.0"},
      {:excoveralls, "~> 0.11", only: :test},
      {:placebo, "~> 1.2"},
      {:logflare_logger_backend, github: "logflare/logflare_logger_backend"},
      {:logflare_agent, github: "logflare/logflare_agent"},
      {:phoenix_live_view, github: "phoenixframework/phoenix_live_view"},
      {:dialyxir, "~> 1.0.0-rc.6", only: [:dev], runtime: false}
    ]
  end

  # Aliases are shortcuts or tasks specific to the current project.
  # For example, to create, migrate and run the seeds file at once:
  #
  #     $ mix ecto.setup
  #
  # See the documentation for `Mix` for more info on aliases.
  defp aliases do
    [
      "ecto.setup": ["ecto.create", "ecto.migrate", "run priv/repo/seeds.exs"],
      "ecto.reset": ["ecto.drop", "ecto.setup"]
      # compile: ["compile --warnings-as-errors"]
      # test: ["ecto.create --quiet", "ecto.migrate", "test"]
    ]
  end
end<|MERGE_RESOLUTION|>--- conflicted
+++ resolved
@@ -66,11 +66,7 @@
       {:ueberauth_google, "~> 0.8"},
       {:swoosh, "~> 0.23"},
       {:ex_twilio, "~> 0.7.0"},
-<<<<<<< HEAD
       {:google_api_big_query, "~> 0.15.0"},
-=======
-      {:google_api_big_query, "~> 0.13.0"},
->>>>>>> 86067f79
       {:goth, "~> 0.8.0"},
       {:broadway, "~> 0.3.0"},
       {:google_api_cloud_resource_manager, "~> 0.5"},
