--- conflicted
+++ resolved
@@ -18,7 +18,6 @@
   end
 
   def update(conn, %{"user" => params}) do
-<<<<<<< HEAD
     conn.assigns.user
     |> User.update_by_user_changeset(params)
     |> Repo.update()
@@ -26,23 +25,7 @@
       {:ok, user} ->
         Users.Cache.delete_cache_key_by_id(old_user.id)
 
-        if params["bigquery_project_id"] do
-          SourceManager.reset_all_user_tables(user)
-=======
-    old_user = conn.assigns.user
-    changeset = User.update_by_user_changeset(old_user, params)
-
-    case Repo.update(changeset) do
-      {:ok, _user} ->
         Users.Cache.delete_cache_key_by_id(old_user.id)
-
-        case params do
-          %{"bigquery_project_id" => _project_id} ->
-            SourceManager.reset_all_user_tables(old_user)
-
-          _ ->
-            nil
->>>>>>> bd7a5ef2
         end
 
         conn
