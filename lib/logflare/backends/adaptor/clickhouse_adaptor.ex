--- conflicted
+++ resolved
@@ -269,78 +269,6 @@
   end
 
   @doc """
-<<<<<<< HEAD
-  Produces a unique key count table name for ClickHouse based on a provided `Source` struct.
-  """
-  @spec clickhouse_key_count_table_name(Source.t()) :: String.t()
-  def clickhouse_key_count_table_name(%Source{} = source) do
-    source
-    |> clickhouse_source_token()
-    |> then(&"#{QueryTemplates.default_key_type_counts_table_prefix()}_#{&1}")
-    |> check_clickhouse_resource_name_length(source)
-  end
-
-  @doc """
-  Produces a unique materialized view name for ClickHouse based on a provided `Source` struct.
-  """
-  @spec clickhouse_materialized_view_name(Source.t()) :: String.t()
-  def clickhouse_materialized_view_name(%Source{} = source) do
-    source
-    |> clickhouse_source_token()
-    |> then(&"#{QueryTemplates.default_key_type_counts_view_prefix()}_#{&1}")
-    |> check_clickhouse_resource_name_length(source)
-  end
-
-  @doc """
-  Executes a raw ClickHouse query using the ingest connection pool.
-
-  This function is for write operations like inserts, DDL statements, and provisioning.
-  """
-  @spec execute_ch_ingest_query(
-          source_backend_tuple(),
-          statement :: iodata(),
-          params :: map | [term] | [row :: [term]] | iodata | Enumerable.t(),
-          [Ch.query_option()]
-        ) :: {:ok, Ch.Result.t()} | {:error, Exception.t()}
-  def execute_ch_ingest_query(source_backend, statement, params \\ [], opts \\ [])
-
-  def execute_ch_ingest_query({%Source{} = source, %Backend{}} = source_backend, statement, params, opts)
-      when is_list(params) and is_list(opts) do
-    require Logger
-
-    Logger.info(
-      "[ClickHouse.Adaptor] execute_ch_ingest_query for source_id=#{source.id}, statement=#{inspect(statement)}"
-    )
-
-    ConnectionManager.ensure_pool_started(source_backend)
-    ConnectionManager.notify_activity(source_backend)
-
-    pool_via = connection_pool_via(source_backend)
-
-    Logger.info(
-      "[ClickHouse.Adaptor] Executing Ch.query with pool_via=#{inspect(pool_via)}, #{length(params)} params"
-    )
-
-    result = Ch.query(pool_via, statement, params, opts)
-
-    case result do
-      {:ok, _} ->
-        Logger.info(
-          "[ClickHouse.Adaptor] Ch.query succeeded for source_id=#{source.id}"
-        )
-
-      {:error, error} ->
-        Logger.error(
-          "[ClickHouse.Adaptor] Ch.query failed for source_id=#{source.id}: #{inspect(error)}"
-        )
-    end
-
-    result
-  end
-
-  @doc """
-=======
->>>>>>> 90844380
   Executes a raw ClickHouse query using the query connection pool.
 
   This function is for read operations like SELECT queries and analytics.
@@ -396,57 +324,6 @@
   @doc """
   Inserts a list of `LogEvent` structs into a given source backend table.
   """
-<<<<<<< HEAD
-  @spec insert_log_events(source_backend_tuple(), [LogEvent.t()]) ::
-          {:ok, Ch.Result.t()} | {:error, Exception.t()}
-  def insert_log_events({%Source{} = source, %Backend{}} = source_backend, events)
-      when is_list(events) do
-    require Logger
-
-    table_name = clickhouse_ingest_table_name(source)
-
-    Logger.info(
-      "[ClickHouse.Adaptor] insert_log_events called with #{length(events)} events for source_id=#{source.id}, table=#{table_name}"
-    )
-
-    event_params =
-      Enum.map(events, fn %LogEvent{} = log_event ->
-        flattened_body =
-          log_event.body
-          |> Map.drop(["id", "event_message", "timestamp"])
-          |> Iteraptor.to_flatmap()
-
-        [
-          log_event.body["id"],
-          log_event.body["event_message"],
-          Jason.encode!(flattened_body),
-          DateTime.from_unix!(log_event.body["timestamp"], :microsecond)
-        ]
-      end)
-
-    Logger.info(
-      "[ClickHouse.Adaptor] Prepared #{length(event_params)} event params for insertion to #{table_name}"
-    )
-
-    opts = [
-      names: ["id", "event_message", "body", "timestamp"],
-      types: ["UUID", "String", "String", "DateTime64(6)"]
-    ]
-
-    result =
-      execute_ch_ingest_query(
-        source_backend,
-        "INSERT INTO #{table_name} FORMAT RowBinaryWithNamesAndTypes",
-        event_params,
-        opts
-      )
-
-    Logger.info(
-      "[ClickHouse.Adaptor] execute_ch_ingest_query returned #{inspect(result)} for #{table_name}"
-    )
-
-    result
-=======
   @spec insert_log_events(source_backend_tuple(), [LogEvent.t()]) :: :ok | {:error, String.t()}
   def insert_log_events({%Source{}, %Backend{}}, []), do: :ok
 
@@ -464,7 +341,6 @@
 
         {:error, reason}
     end
->>>>>>> 90844380
   end
 
   @doc """
