defmodule Logflare.Mixfile do
  use Mix.Project

  def project do
    [
      app: :logflare,
      version: "0.0.7",
      elixir: "~> 1.4",
      elixirc_paths: elixirc_paths(Mix.env()),
      compilers: [:phoenix, :gettext] ++ Mix.compilers(),
      start_permanent: Mix.env() == :prod,
      aliases: aliases(),
      deps: deps()
    ]
  end

  # Configuration for the OTP application.
  #
  # Type `mix help compile.app` for more information.
  def application do
    [
      mod: {Logflare.Application, []},
      extra_applications: [
        :logger,
        :runtime_tools,
        :ueberauth_github,
        :edeliver,
        :scout_apm
      ]
    ]
  end

  # Specifies which paths to compile per environment.
  defp elixirc_paths(:test), do: ["lib", "test/support"]
  defp elixirc_paths(_), do: ["lib", "priv/tasks"]

  # Specifies your project dependencies.
  #
  # Type `mix help deps` for examples and options.
  defp deps do
    [
      {:phoenix, "~> 1.4.0"},
      {:phoenix_pubsub, "~> 1.0"},
      {:phoenix_ecto, "~> 4.0"},
      {:ecto_sql, "~> 3.0.3"},
      {:postgrex, ">= 0.0.0"},
      {:phoenix_html, "~> 2.10"},
      {:phoenix_live_reload, "~> 1.0", only: :dev},
      {:gettext, "~> 0.11"},
      {:plug_cowboy, "~> 2.0"},
      {:ueberauth_github, "~> 0.7"},
      {:plug, "~> 1.7"},
      {:jason, "~> 1.0"},
      {:distillery, "~> 2.0"},
      {:edeliver, ">= 1.6.0"},
      {:httpoison, "~> 1.4"},
<<<<<<< HEAD
      {:phoenix_oauth2_provider,
       github: "danschultzer/phoenix_oauth2_provider", branch: "phoenix-1-4"},
      {:poison, "~> 3.1"}
=======
      {:poison, "~> 3.1"},
      {:scout_apm, "~> 0.0"}
>>>>>>> 1bc46323
    ]
  end

  # Aliases are shortcuts or tasks specific to the current project.
  # For example, to create, migrate and run the seeds file at once:
  #
  #     $ mix ecto.setup
  #
  # See the documentation for `Mix` for more info on aliases.
  defp aliases do
    [
      "ecto.setup": ["ecto.create", "ecto.migrate", "run priv/repo/seeds.exs"],
      "ecto.reset": ["ecto.drop", "ecto.setup"],
      test: ["ecto.create --quiet", "ecto.migrate", "test"]
    ]
  end
end<|MERGE_RESOLUTION|>--- conflicted
+++ resolved
@@ -54,14 +54,10 @@
       {:distillery, "~> 2.0"},
       {:edeliver, ">= 1.6.0"},
       {:httpoison, "~> 1.4"},
-<<<<<<< HEAD
       {:phoenix_oauth2_provider,
        github: "danschultzer/phoenix_oauth2_provider", branch: "phoenix-1-4"},
-      {:poison, "~> 3.1"}
-=======
       {:poison, "~> 3.1"},
       {:scout_apm, "~> 0.0"}
->>>>>>> 1bc46323
     ]
   end
 
