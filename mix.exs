--- conflicted
+++ resolved
@@ -242,11 +242,7 @@
       {:opentelemetry_phoenix, "~> 2.0.0-rc.2"},
       {:opentelemetry_bandit, "~> 0.2.0-rc.1"},
       {:otel_metric_exporter, git: "https://github.com/supabase/elixir-otel-metric-exporter"},
-<<<<<<< HEAD
-      {:live_monaco_editor, "~> 0.1"}
-=======
       {:live_monaco_editor, "~> 0.2"}
->>>>>>> 4ca8a7da
     ]
   end
 
