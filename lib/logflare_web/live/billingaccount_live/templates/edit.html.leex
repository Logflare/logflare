--- conflicted
+++ resolved
@@ -43,7 +43,6 @@
     <p>Your total log event count per day for the last 30 days.</p>
     <%= f = form_for :usage, "#", [phx_change: :usage_picker] %>
     <%= select f, :days, [{"30 days", 30}, {"60 days", 60}, {"90 days", 90}], class: "btn btn-secondary dropdown-toggle", type: "button", id: "dropdownMenuButton"%>
-<<<<<<< HEAD
   </form>
   <%= live_component @socket, LogflareWeb.BillingAccountLive.ChartComponent, id: :chart, user: @user, days: 30 %>
 </div>
@@ -124,61 +123,6 @@
       </thead>
       <tbody>
         <%= if @user.billing_account.stripe_subscriptions["data"] do %>
-=======
-    </form>
-    <%= live_component @socket, LogflareWeb.BillingAccountLive.ChartComponent, id: :chart, user: @user, days: 30 %>
-  </div>
-  <div class="sub-form">
-    <%= section_header("Pricing") %>
-    <%= live_render(@socket, LogflareWeb.PlansLive, id: :plans) %>
-  </div>
-  <div class="sub-form">
-    <%= section_header("Enterprise Metered") %>
-    <p>Upgrade to the Enterprise Metered plan. The Enterprise Metered plan is $100 per month which includes 50,000,000
-      events per month. Above 50 million log events you're charged $2.00 per million events. This plan includes 90 days
-      of retention.</p>
-    <div class="w-25">
-      <%= LogflareWeb.BillingHelpers.sub_button(@plan, @socket, @plans, @period, "Enterprise Metered") %>
-    </div>
-  </div>
-  <div class="sub-form">
-    <%= section_header("Enterprise Metered BYOB") %>
-    <p>Choose the Enterprise Metered BYOB plan if you're are using your own BigQuery credentials for log event storage.
-      This plan also starts at $100 per month but includes 200,000,000 events and you're charged only $0.50 per million
-      after that.</p>
-    <div class="w-25">
-      <%= LogflareWeb.BillingHelpers.sub_button(@plan, @socket, @plans, @period, "Enterprise Metered BYOB") %>
-    </div>
-  </div>
-  <div class="sub-form">
-    <%= section_header("Payment Method") %>
-    <p>Manage your payment methods.</p>
-    <%= live_component @socket, LogflareWeb.BillingAccountLive.PaymentMethodComponent, id: :payment_method, user: @user %>
-  </div>
-  <div class="sub-form">
-    <%= section_header("Custom Invoice Fields") %>
-    <p>Add custom fields to your invoices. These changes will take effect when your next invoice gets created.</p>
-    <%= live_component @socket, LogflareWeb.BillingAccountLive.CustomFieldComponent, id: :custom_fields, billing_account: @user.billing_account %>
-  </div>
-  <div class="sub-form">
-    <%= section_header("Subscriptions") %>
-    <p>Details of your current Logflare subscription.</p>
-    <div class="table-responsive">
-      <table class="table table-dark">
-        <thead>
-          <tr>
-            <th scope="col">Id</th>
-            <th scope="col">Price per unit</th>
-            <th scope="col">Units</th>
-            <th scope="col">Next invoice</th>
-            <th scope="col">Trial start</th>
-            <th scope="col">Trial end</th>
-            <th scope="col"></th>
-          </tr>
-        </thead>
-        <tbody>
-          <%= if @user.billing_account.stripe_subscriptions["data"] do %>
->>>>>>> 0af8e072
           <%= for sub <- @user.billing_account.stripe_subscriptions["data"] do %>
           <tr>
             <td>
