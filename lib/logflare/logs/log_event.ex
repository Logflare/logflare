defmodule Logflare.LogEvent do
  use TypedEctoSchema
  import Ecto.Changeset
  alias Logflare.Logs.Ingest.MetadataCleaner

  alias Logflare.Source
  alias __MODULE__, as: LE
  alias Logflare.Logs.Validators.{EqDeepFieldTypes, BigQuerySchemaChange}

  use Logflare.Changefeeds.ChangefeedSchema

  @validators [EqDeepFieldTypes, BigQuerySchemaChange]

  defmodule Body do
    @moduledoc false
    use TypedEctoSchema

    @primary_key false
    typed_embedded_schema do
      field :metadata, :map, default: %{}
      field :message, :string
      field :timestamp, :integer
      field :created_at, :utc_datetime_usec
    end
  end

  @primary_key {:id, :binary_id, [autogenerate: false]}
  typed_schema "log_events" do
    embeds_one :body, Body
    belongs_to :source, Source
    field :valid, :boolean
    field :is_from_stale_query, :boolean, virtual: true
    field :validation_error, {:array, :string}, virtual: true
    field :ingested_at, :utc_datetime_usec
    field :sys_uint, :integer, virtual: true
    field :params, :map, virtual: true
    field :origin_source_id, Ecto.UUID.Atom, virtual: true
    field :via_rule, :map
<<<<<<< HEAD
    field :ephemeral?, :boolean
    field :make_from, :string
=======
    field :ephemeral, :boolean, virtual: true
  end

  def changefeed_changeset(struct, attrs) do
    Logflare.EctoChangesetExtras.cast_all_fields(
      struct,
      attrs
    )
>>>>>>> db6d0345
  end

  def mapper(params, source) do
    message = make_message(params, source)
    metadata = params["metadata"] || params[:metadata]
    id = id(params)

    timestamp =
      case params["timestamp"] || params[:timestamp] do
        x when is_binary(x) ->
          {:ok, udt, _} = DateTime.from_iso8601(x)
          DateTime.to_unix(udt, :microsecond)

        # FIXME: validate that integer is in appropriate range (and length?)
        x when is_integer(x) ->
          case Integer.digits(x) |> Enum.count() do
            19 -> Kernel.round(x / 1_000)
            16 -> x
            13 -> x * 1_000
            10 -> x * 1_000_000
            7 -> x * 1_000_000_000
            _ -> x
          end

        nil ->
          System.system_time(:microsecond)
      end

    %{
      "body" => %{
        "message" => message,
        "metadata" => metadata,
        "timestamp" => timestamp
      },
      "id" => id,
<<<<<<< HEAD
      "ephemeral?" => params[:ephemeral?],
      "make_from" => params[:make_from]
=======
      "ephemeral" => params[:ephemeral]
>>>>>>> db6d0345
    }
    |> MetadataCleaner.deep_reject_nil_and_empty()
  end

  @spec make_from_db(map(), %{source: Source.t()}) :: LE.t()
  def make_from_db(params, %{source: %Source{} = source}) do
    params =
      params
      |> Map.update(:metadata, %{}, fn
        [] -> %{}
        [metadata] -> metadata
      end)
      |> Map.put(:make_from, "db")
      |> mapper(source)

    changes =
      %__MODULE__{}
<<<<<<< HEAD
      |> cast(params, [:valid?, :validation_error, :id, :make_from])
=======
      |> cast(params, [:valid, :validation_error, :id])
>>>>>>> db6d0345
      |> cast_embed(:body, with: &make_body/2)
      |> cast_assoc(:source, with: &Source.no_casting_changeset/1)
      |> Map.get(:changes)

    body = struct!(Body, changes.body.changes)

    __MODULE__
    |> struct!(changes)
    |> Map.put(:body, body)
    |> Map.replace!(:source, source)
  end

  @spec make(%{optional(String.t()) => term}, %{source: Source.t()}) :: LE.t()
  def make(params, %{source: %Source{} = source}) do
    changeset =
      %__MODULE__{}
<<<<<<< HEAD
      |> cast(mapper(params, source), [:valid?, :validation_error, :ephemeral?, :make_from])
      |> cast_embed(:source, with: &Source.no_casting_changeset/1)
=======
      |> cast(mapper(params), [:valid, :validation_error, :ephemeral])
      |> put_assoc(:source, source)
>>>>>>> db6d0345
      |> cast_embed(:body, with: &make_body/2)
      |> validate_required([:body])

    body = struct!(Body, changeset.changes.body.changes)

    le_map =
      changeset.changes
      |> Map.put(:body, body)
      |> Map.put(:validation_error, changeset_error_to_string(changeset))
      |> Map.put(:source, source)
      |> Map.put(:source_id, source.id)
      |> Map.put(:origin_source_id, source.token)
      |> Map.put(:valid, changeset.valid?)
      |> Map.put(:params, params)
      |> Map.put(:ingested_at, DateTime.utc_now())
      |> Map.put(:id, Ecto.UUID.generate())
      |> Map.put(:sys_uint, System.unique_integer([:monotonic]))

    Logflare.LogEvent
    |> struct!(le_map)
    |> validate()
  end

  def make_body(_struct, params) do
    %__MODULE__.Body{}
    |> cast(params, [
      :metadata,
      :message,
      :timestamp
    ])
    |> validate_required([:message, :timestamp])
    |> validate_length(:message, min: 1)
  end

  @spec validate(LE.t()) :: LE.t()
  def validate(%LE{valid: false} = le), do: le

  def validate(%LE{valid: true} = le) do
    @validators
    |> Enum.reduce_while(true, fn validator, _acc ->
      case validator.validate(le) do
        :ok ->
          {:cont, %{le | valid: true}}

        {:error, message} ->
          {:halt, %{le | valid: false, validation_error: message}}
      end
    end)
  end

  def changeset_error_to_string(changeset) do
    Ecto.Changeset.traverse_errors(changeset, fn {msg, opts} ->
      Enum.reduce(opts, msg, fn {key, value}, acc ->
        String.replace(acc, "%{#{key}}", to_string(value))
      end)
    end)
    |> Enum.reduce("", fn {k, v}, acc ->
      joined_errors = inspect(v)
      "#{acc}#{k}: #{joined_errors}\n"
    end)
  end

  defp make_message(params, source) do
    from = params[:make_from]

    message =
      params["log_entry"] || params["message"] ||
        params["event_message"] ||
        params[:event_message]

    id = id(params)

    if from == "ingest" && source.custom_event_message_keys do
      custom_message_keys =
        source.custom_event_message_keys
        |> String.split(",", trim: true)
        |> Enum.map(&String.trim/1)

      Enum.map(custom_message_keys, fn x ->
        case x do
          "id" ->
            id

          "message" ->
            message

          "metadata." <> rest ->
            query_json(params, "$.metadata.#{rest}")

          "m." <> rest ->
            query_json(params, "$.metadata.#{rest}")
        end
      end)
      |> Enum.join(" | ")
    else
      message
    end
  end

  defp query_json(params, query) do
    case Warpath.query(params, query) do
      {:ok, v} ->
        inspect(v)

      {:error, _} ->
        "json_path_query_error"
    end
  end

  defp id(params) do
    params["id"] || params[:id]
  end
end<|MERGE_RESOLUTION|>--- conflicted
+++ resolved
@@ -36,10 +36,7 @@
     field :params, :map, virtual: true
     field :origin_source_id, Ecto.UUID.Atom, virtual: true
     field :via_rule, :map
-<<<<<<< HEAD
-    field :ephemeral?, :boolean
     field :make_from, :string
-=======
     field :ephemeral, :boolean, virtual: true
   end
 
@@ -48,7 +45,6 @@
       struct,
       attrs
     )
->>>>>>> db6d0345
   end
 
   def mapper(params, source) do
@@ -84,12 +80,8 @@
         "timestamp" => timestamp
       },
       "id" => id,
-<<<<<<< HEAD
-      "ephemeral?" => params[:ephemeral?],
-      "make_from" => params[:make_from]
-=======
+      "make_from" => params[:make_from],
       "ephemeral" => params[:ephemeral]
->>>>>>> db6d0345
     }
     |> MetadataCleaner.deep_reject_nil_and_empty()
   end
@@ -107,11 +99,7 @@
 
     changes =
       %__MODULE__{}
-<<<<<<< HEAD
-      |> cast(params, [:valid?, :validation_error, :id, :make_from])
-=======
-      |> cast(params, [:valid, :validation_error, :id])
->>>>>>> db6d0345
+      |> cast(params, [:valid, :validation_error, :id, :make_from])
       |> cast_embed(:body, with: &make_body/2)
       |> cast_assoc(:source, with: &Source.no_casting_changeset/1)
       |> Map.get(:changes)
@@ -128,13 +116,8 @@
   def make(params, %{source: %Source{} = source}) do
     changeset =
       %__MODULE__{}
-<<<<<<< HEAD
-      |> cast(mapper(params, source), [:valid?, :validation_error, :ephemeral?, :make_from])
-      |> cast_embed(:source, with: &Source.no_casting_changeset/1)
-=======
-      |> cast(mapper(params), [:valid, :validation_error, :ephemeral])
+      |> cast(mapper(params, source), [:valid, :validation_error, :ephemeral, :make_from])
       |> put_assoc(:source, source)
->>>>>>> db6d0345
       |> cast_embed(:body, with: &make_body/2)
       |> validate_required([:body])
 
