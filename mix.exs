defmodule Logflare.Mixfile do
  use Mix.Project

  def project do
    [
      app: :logflare,
      version: "0.12.17",
      elixir: "~> 1.4",
      elixirc_paths: elixirc_paths(Mix.env()),
      compilers: [:phoenix, :gettext] ++ Mix.compilers(),
      start_permanent: Mix.env() == :prod,
      aliases: aliases(),
      deps: deps(),
      test_coverage: [tool: ExCoveralls],
      preferred_cli_env: [
        coveralls: :test,
        "coveralls.detail": :test,
        "coveralls.post": :test,
        "coveralls.html": :test
      ]
    ]
  end

  # Configuration for the OTP application.
  #
  # Type `mix help compile.app` for more information.
  def application do
    [
      mod: {Logflare.Application, []},
      extra_applications: [
        :logger,
        :runtime_tools,
        :ueberauth_github,
        :edeliver,
        :ueberauth_google
      ]
    ]
  end

  # Specifies which paths to compile per environment.
  defp elixirc_paths(:test), do: ["lib", "test/support"]
  defp elixirc_paths(_), do: ["lib", "priv/tasks"]

  # Specifies your project dependencies.
  #
  # Type `mix help deps` for examples and options.
  defp deps do
    [
      {:phoenix, "~> 1.4.0"},
      {:phoenix_pubsub, "~> 1.0"},
      {:phoenix_ecto, "~> 4.0"},
      {:ecto_sql, "~> 3.1"},
      {:postgrex, ">= 0.0.0"},
      {:phoenix_html, "~> 2.10"},
      {:phoenix_live_reload, "~> 1.0", only: :dev},
      {:gettext, "~> 0.11"},
      {:plug_cowboy, "~> 2.0"},
      {:ueberauth_github, "~> 0.7"},
      {:plug, "~> 1.8"},
      {:jason, "~> 1.0"},
      {:distillery, "~> 2.0.14"},
      {:edeliver, ">= 1.6.0"},
      {:httpoison, "~> 1.4"},
      {:phoenix_oauth2_provider, "~> 0.5.1"},
      {:poison, "~> 3.1"},
      {:ueberauth_google, "~> 0.8"},
      {:swoosh, "~> 0.23"},
      {:ex_twilio, "~> 0.7.0"},
      {:google_api_big_query, "~> 0.9.0"},
      {:goth, "~> 0.8.0"},
      {:broadway, "~> 0.3.0"},
      {:google_api_cloud_resource_manager, "~> 0.5"},
      {:deep_merge, "~> 1.0"},
      {:mix_test_watch, "~> 0.8", only: :dev, runtime: false},
      {:credo, "~> 1.0.0", only: [:dev, :test], runtime: false},
      {:number, "~> 1.0.0"},
      {:timex, "~> 3.1"},
      {:mox, "~> 0.5", only: :test},
      {:typed_struct, "~> 0.1"},
      {:publicist, "~> 1.1.0"},
      {:lqueue, "~> 1.1"},
      {:cachex, "~> 3.1"},
      {:faker, "~> 0.12", only: :test},
      {:ex_machina, "~> 2.3"},
      {:iteraptor, "~> 1.8.0"},
      {:bertex, ">= 0.0.0"},
      {:excoveralls, "~> 0.11", only: :test},
      {:placebo, "~> 1.2"},
<<<<<<< HEAD
      {:logflare_logger_backend, git: "git://github.com/Logflare/logflare_logger_backend.git"},
      {:construct, "~> 2.0"}
=======
      {:logflare_logger_backend, github: "logflare/logflare_logger_backend", branch: "v0.5"},
      {:phoenix_live_view, github: "phoenixframework/phoenix_live_view"}
>>>>>>> df317ed8
    ]
  end

  # Aliases are shortcuts or tasks specific to the current project.
  # For example, to create, migrate and run the seeds file at once:
  #
  #     $ mix ecto.setup
  #
  # See the documentation for `Mix` for more info on aliases.
  defp aliases do
    [
      "ecto.setup": ["ecto.create", "ecto.migrate", "run priv/repo/seeds.exs"],
      "ecto.reset": ["ecto.drop", "ecto.setup"]
      # compile: ["compile --warnings-as-errors"]
      # test: ["ecto.create --quiet", "ecto.migrate", "test"]
    ]
  end
end<|MERGE_RESOLUTION|>--- conflicted
+++ resolved
@@ -86,13 +86,8 @@
       {:bertex, ">= 0.0.0"},
       {:excoveralls, "~> 0.11", only: :test},
       {:placebo, "~> 1.2"},
-<<<<<<< HEAD
-      {:logflare_logger_backend, git: "git://github.com/Logflare/logflare_logger_backend.git"},
-      {:construct, "~> 2.0"}
-=======
       {:logflare_logger_backend, github: "logflare/logflare_logger_backend", branch: "v0.5"},
       {:phoenix_live_view, github: "phoenixframework/phoenix_live_view"}
->>>>>>> df317ed8
     ]
   end
 
