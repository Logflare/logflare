defmodule Logflare.Alerting do
  @moduledoc """
  The Alerting context.
  """

  import Ecto.Query, warn: false

  require Logger
  require OpenTelemetry.Tracer

  alias Logflare.Alerting.AlertQuery
  alias Logflare.Alerting.AlertsScheduler
  alias Logflare.Backends
  alias Logflare.Backends.Adaptor
<<<<<<< HEAD
  alias Logflare.Google.BigQuery.GenUtils
=======
>>>>>>> 2b2a5331
  alias Logflare.Backends.Adaptor.SlackAdaptor
  alias Logflare.Backends.Adaptor.WebhookAdaptor
  alias Logflare.Cluster
  alias Logflare.Endpoints
<<<<<<< HEAD
=======
  alias Logflare.Repo
>>>>>>> 2b2a5331
  alias Logflare.User
  alias Logflare.Utils

  @doc """
  Returns the list of alert_queries.

  ## Examples

      iex> list_alert_queries()
      [%AlertQuery{}, ...]

  """

  def list_alert_queries(%User{id: user_id}) do
    list_alert_queries_by_user_id(user_id)
  end

  def list_alert_queries_by_user_id(user_id) do
    from(q in AlertQuery, where: q.user_id == ^user_id)
    |> Repo.all()
  end

  @doc """
  Gets a single alert_query.

  Raises `Ecto.NoResultsError` if the Alert query does not exist.

  ## Examples

      iex> get_alert_query!(123)
      %AlertQuery{}

      iex> get_alert_query!(456)
      ** (Ecto.NoResultsError)

  """
  def get_alert_query!(id), do: Repo.get!(AlertQuery, id)

  def get_alert_query_by(kw) do
    Repo.get_by(AlertQuery, kw)
  end

  def preload_alert_query(alert) do
    alert
    |> Repo.preload([:user, :backends])
    |> then(fn %AlertQuery{backends: backends} = alert ->
      %{alert | backends: Enum.map(backends, &Backends.typecast_config_string_map_to_atom_map/1)}
    end)
  end

  @doc """
  Creates a alert_query.

  ## Examples

      iex> create_alert_query(%{field: value})
      {:ok, %AlertQuery{}}

      iex> create_alert_query(%{field: bad_value})
      {:error, %Ecto.Changeset{}}

  """
  def create_alert_query(%User{} = user, attrs \\ %{}) do
    user
    |> Ecto.build_assoc(:alert_queries)
    |> Repo.preload(:user)
    |> AlertQuery.changeset(attrs)
    |> Repo.insert()
  end

  @doc """
  Updates a alert_query.

  ## Examples

      iex> update_alert_query(alert_query, %{field: new_value})
      {:ok, %AlertQuery{}}

      iex> update_alert_query(alert_query, %{field: bad_value})
      {:error, %Ecto.Changeset{}}

  """
  def update_alert_query(%AlertQuery{} = alert_query, attrs) do
    backends_modified = if backends = Map.get(attrs, :backends), do: true, else: false

    alert_query
    |> preload_alert_query()
    |> AlertQuery.changeset(attrs)
    |> then(fn
      changeset when backends_modified == true ->
        Ecto.Changeset.put_assoc(changeset, :backends, backends)

      changeset ->
        changeset
    end)
    |> Repo.update()
  end

  @doc """
  Deletes a alert_query.

  ## Examples

      iex> delete_alert_query(alert_query)
      {:ok, %AlertQuery{}}

      iex> delete_alert_query(alert_query)
      {:error, %Ecto.Changeset{}}

  """
  def delete_alert_query(%AlertQuery{} = alert_query) do
    with {:ok, _} <- Repo.delete(alert_query),
         {:ok, _job} <- delete_alert_job(alert_query) do
      {:ok, alert_query}
    else
      {:error, :not_found} -> {:ok, alert_query}
    end
  end

  @doc """
  Returns an `%Ecto.Changeset{}` for tracking alert_query changes.

  ## Examples

      iex> change_alert_query(alert_query)
      %Ecto.Changeset{data: %AlertQuery{}}

  """
  @spec change_alert_query(AlertQuery.t()) :: Ecto.Changeset.t()
  def change_alert_query(%AlertQuery{} = alert_query, attrs \\ %{}) do
    AlertQuery.changeset(alert_query, attrs)
  end

  @doc """
  Retrieves a Job based on AlertQuery.
  Job shares the same id as AlertQuery, resulting in a 1-1 relationship.
  """
  @spec get_alert_job(AlertQuery.t()) :: Citrine.Job.t()
  def get_alert_job(%AlertQuery{id: id}), do: get_alert_job(id)

  def get_alert_job(id) do
    on_scheduler_node(fn ->
      AlertsScheduler.find_job(Integer.to_string(id))
    end)
  end

  @doc """
  Updates or creates a new Citrine.Job based on a given AlertQuery
  """
  @spec upsert_alert_job(AlertQuery.t()) :: {:ok, Citrine.Job.t()}
  def upsert_alert_job(%AlertQuery{} = alert_query) do
    job = create_alert_job_struct(alert_query)
    :ok = on_scheduler_node(fn -> AlertsScheduler.add_job(job) end)
    {:ok, job}
  end

  @doc """
  Creates an alert job struct (but does not insert it into the scheduler.)
  """
  @spec create_alert_job_struct(AlertQuery.t()) :: Quantum.Job.t()
  def create_alert_job_struct(%AlertQuery{} = alert_query) do
    AlertsScheduler.new_job(run_strategy: Quantum.RunStrategy.Local)
    |> Quantum.Job.set_task({__MODULE__, :run_alert, [alert_query, :scheduled]})
    |> Quantum.Job.set_schedule(Crontab.CronExpression.Parser.parse!(alert_query.cron))
    |> Quantum.Job.set_name(Integer.to_string(alert_query.id))
  end

  @doc """
  Initializes and ensures that all alert jobs are created.
  TODO: batching instead of loading whole table.
  """
  def init_alert_jobs do
    AlertQuery
    |> Repo.all()
    |> Enum.map(fn alert_query ->
      create_alert_job_struct(alert_query)
    end)
  end

  def sync_alert_jobs do
    on_scheduler_node(fn ->
      Utils.Tasks.start_child(&do_sync_alert_jobs/0)
    end)
  end

  defp do_sync_alert_jobs do
    init_alert_jobs()
    |> tap(fn _ -> AlertsScheduler.delete_all_jobs() end)
    |> Enum.each(&AlertsScheduler.add_job/1)
  end

  @doc """
  Syncs a specific alert job by alert_id.
  Upserts the job if it doesn't exist, otherwise deletes the existing job.
  """
  @spec sync_alert_job(number()) :: :ok | {:error, :not_found}
  def sync_alert_job(alert_id) when is_integer(alert_id) do
    on_scheduler_node(fn -> do_sync_alert_job(alert_id) end)
  end

  defp do_sync_alert_job(alert_id) do
    if alert_query = get_alert_query_by(id: alert_id) do
      job = create_alert_job_struct(alert_query)
      AlertsScheduler.add_job(job)
      {:ok, job}
    else
      # alert query does not exist, maybe remove from scheduler
      job = AlertsScheduler.find_job(Integer.to_string(alert_id))

      if job do
        AlertsScheduler.delete_job(job.name)
      end
    end
  end

  @doc """
  Performs the check lifecycle of an AlertQuery.

  Send notifications if necessary configurations are set. If no results are returned from the query execution, no alert is sent.
  """
  @spec run_alert(AlertQuery.t(), :scheduled) :: :ok
  @spec run_alert(AlertQuery.t()) :: :ok
  def run_alert(%AlertQuery{} = alert_query, :scheduled) do
    # perform pre-run checks
    cfg = Application.get_env(:logflare, Logflare.Alerting)
    cluster_size = Cluster.Utils.actual_cluster_size()

    cond do
      cfg[:enabled] == false ->
        {:error, :not_enabled}

      cfg[:min_cluster_size] >= cluster_size ->
        {:error, :below_min_cluster_size}

      true ->
        OpenTelemetry.Tracer.with_span "alerting.run_alert", %{
          "alert.id" => alert_query.id,
          "alert.name" => alert_query.name,
          "alert.user_id" => alert_query.user_id,
          "system.cluster_size" => cluster_size
        } do
          run_alert(alert_query)
        end
    end
  end

  def run_alert(%AlertQuery{} = alert_query) do
    alert_query = alert_query |> preload_alert_query()

    case execute_alert_query(alert_query) do
      {:ok, [_ | _] = results} ->
        if alert_query.webhook_notification_url do
          send_webhook_notification(alert_query, results)
        end

        if alert_query.slack_hook_url do
          send_slack_notification!(alert_query, results)
        end

        # iterate over backends and fire for each
        for backend <- alert_query.backends do
          adaptor_mod = Adaptor.get_adaptor(backend)
          adaptor_mod.send_alert(backend, alert_query, results)

          OpenTelemetry.Tracer.add_event(
            "alerting.run_alert.#{backend.type}.notification_sent",
            %{
              "alert.backend.id" => backend.id,
              "alert.backend.type" => backend.type
            }
          )
        end

        :ok

      {:ok, []} ->
        {:error, :no_results}

      other ->
        other
    end
  end

  defp send_webhook_notification(alert_query, results) do
    WebhookAdaptor.Client.send(
      url: alert_query.webhook_notification_url,
      body: %{
        "result" => results
      }
    )

    OpenTelemetry.Tracer.add_event("alerting.run_alert.webhook_notification_sent", %{})
  end

  defp send_slack_notification!(alert_query, results) do
    {:ok, res} = SlackAdaptor.send_message(alert_query, results)

    if res.status != 200 do
      Logger.warning(
        "SlackAdaptor send_message failed with #{res.status} : #{inspect(res.body)}",
        error_string: inspect(res)
      )
    end

    OpenTelemetry.Tracer.add_event("alerting.run_alert.slack_notification_sent", %{})
  end

  @doc """
  Deletes an AlertQuery's job from the scheduler
  noop if already deleted.
  ### Examples

  ```elixir
  iex> delete_alert_job(%AlertQuery{})
  :ok
  iex> delete_alert_job(alert_query.id)
  :ok
  ```
  """
  @spec delete_alert_job(AlertQuery.t() | number()) :: :ok
  def delete_alert_job(%AlertQuery{id: id}), do: delete_alert_job(id)

  def delete_alert_job(alert_id) when is_integer(alert_id) do
    on_scheduler_node(fn ->
      case AlertsScheduler.find_job(Integer.to_string(alert_id)) do
        %_{} = job ->
          AlertsScheduler.delete_job(job.name)
          {:ok, job}

        nil ->
          {:error, :not_found}
      end
    end)
  end

  @doc """
  List alert jobs on the scheduler
  """
  def list_alert_jobs do
    on_scheduler_node(fn ->
      AlertsScheduler.jobs()
    end)
  end

  defp on_scheduler_node(func) do
    with pid when is_pid(pid) <- GenServer.whereis(scheduler_name()) do
      node = node(pid)
      :erpc.call(node, func, 5000)
    end
  end

  @doc """
  Executes an AlertQuery and returns its results

  Requires `:user` key to be preloaded.

  ### Examples

  ```elixir
  iex> execute_alert_query(alert_query)
  {:ok, [%{"user_id" => "my-user-id"}]}
  ```
  """
  @spec execute_alert_query(AlertQuery.t()) :: {:ok, [map()]}
  def execute_alert_query(%AlertQuery{user: %User{}} = alert_query) do
    Logger.debug("Executing AlertQuery | #{alert_query.name} | #{alert_query.id}")

    endpoints = Endpoints.list_endpoints_by(user_id: alert_query.user_id)

    alerts =
      list_alert_queries_by_user_id(alert_query.user_id)
      |> Enum.filter(&(&1.id != alert_query.id))

    with {:ok, expanded_query} <-
           Logflare.Sql.expand_subqueries(
             alert_query.language,
             alert_query.query,
             endpoints ++ alerts
           ),
         {:ok, transformed_query} <-
           Logflare.Sql.transform(alert_query.language, expanded_query, alert_query.user_id),
         {:ok, %{rows: rows}} <-
           Logflare.BqRepo.query_with_sql_and_params(
             alert_query.user,
             alert_query.user.bigquery_project_id || env_project_id(),
             transformed_query,
             [],
             parameterMode: "NAMED",
             maxResults: 1000,
             location: alert_query.user.bigquery_dataset_location,
             labels: %{
               "alert_id" => alert_query.id
             }
           ) do
      {:ok, rows}
    else
      {:error, %Tesla.Env{body: body}} ->
        error =
          Jason.decode!(body)["error"]
          |> GenUtils.process_bq_errors(alert_query.user_id)
          |> case do
            %{"message" => msg} -> msg
            other -> other
          end

        {:error, error}

      err ->
        err
    end
  end

  # helper to get the google project id via env.
  defp env_project_id, do: Application.get_env(:logflare, Logflare.Google)[:project_id]

  @doc """
  Returns the alerts scheduler :via name used for syn registry.
  """
  def scheduler_name do
    ts = DateTime.utc_now() |> DateTime.to_unix(:nanosecond)
    # add nanosecond resolution for timestamp comparison
    {:via, :syn, {:alerting, Logflare.Alerting.AlertsScheduler, %{timestamp: ts}}}
  end
end<|MERGE_RESOLUTION|>--- conflicted
+++ resolved
@@ -12,18 +12,12 @@
   alias Logflare.Alerting.AlertsScheduler
   alias Logflare.Backends
   alias Logflare.Backends.Adaptor
-<<<<<<< HEAD
-  alias Logflare.Google.BigQuery.GenUtils
-=======
->>>>>>> 2b2a5331
   alias Logflare.Backends.Adaptor.SlackAdaptor
   alias Logflare.Backends.Adaptor.WebhookAdaptor
   alias Logflare.Cluster
   alias Logflare.Endpoints
-<<<<<<< HEAD
-=======
+  alias Logflare.Google.BigQuery.GenUtils
   alias Logflare.Repo
->>>>>>> 2b2a5331
   alias Logflare.User
   alias Logflare.Utils
 
